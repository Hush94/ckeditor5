/**
 * @license Copyright (c) 2003-2018, CKSource - Frederico Knabben. All rights reserved.
 * For licensing, see LICENSE.md.
 */

import VirtualTestEditor from '@ckeditor/ckeditor5-core/tests/_utils/virtualtesteditor';
import testUtils from '@ckeditor/ckeditor5-core/tests/_utils/utils';
import Paragraph from '@ckeditor/ckeditor5-paragraph/src/paragraph';
import Bold from '@ckeditor/ckeditor5-basic-styles/src/boldengine';
import Input from '../src/input';

import Writer from '@ckeditor/ckeditor5-engine/src/model/writer';
import ModelRange from '@ckeditor/ckeditor5-engine/src/model/range';
import buildModelConverter from '@ckeditor/ckeditor5-engine/src/conversion/buildmodelconverter';
import buildViewConverter from '@ckeditor/ckeditor5-engine/src/conversion/buildviewconverter';

import ViewText from '@ckeditor/ckeditor5-engine/src/view/text';
import ViewElement from '@ckeditor/ckeditor5-engine/src/view/element';
import ViewSelection from '@ckeditor/ckeditor5-engine/src/view/selection';

import EmitterMixin from '@ckeditor/ckeditor5-utils/src/emittermixin';
import { getCode } from '@ckeditor/ckeditor5-utils/src/keyboard';

import { getData as getModelData, setData as setModelData } from '@ckeditor/ckeditor5-engine/src/dev-utils/model';
import { getData as getViewData } from '@ckeditor/ckeditor5-engine/src/dev-utils/view';

describe( 'Input feature', () => {
	let editor, model, modelRoot, view, viewDocument, viewRoot, listenter;

	testUtils.createSinonSandbox();

	before( () => {
		listenter = Object.create( EmitterMixin );

		return VirtualTestEditor
			.create( {
				plugins: [ Input, Paragraph, Bold ]
			} )
			.then( newEditor => {
				// Mock image feature.
				newEditor.model.schema.register( 'image', { allowWhere: '$text' } );

				buildModelConverter().for( newEditor.data.modelToView, newEditor.editing.modelToView )
					.fromElement( 'image' )
					.toElement( 'img' );

				buildViewConverter().for( newEditor.data.viewToModel )
					.fromElement( 'img' )
					.toElement( 'image' );

				editor = newEditor;
				model = editor.model;
				modelRoot = model.document.getRoot();
				view = editor.editing.view;
				viewDocument = view.document;
				viewRoot = viewDocument.getRoot();
			} );
	} );

	after( () => {
		return editor.destroy();
	} );

	beforeEach( () => {
		editor.setData( '<p>foobar</p>' );

		model.change( writer => {
			writer.setSelection(
				ModelRange.createFromParentsAndOffsets( modelRoot.getChild( 0 ), 3, modelRoot.getChild( 0 ), 3 )
			);
		} );
	} );

	afterEach( () => {
		listenter.stopListening();
	} );

	describe( 'mutations handling', () => {
		it( 'should handle text mutation', () => {
			viewDocument.fire( 'mutations', [
				{
					type: 'text',
					oldText: 'foobar',
					newText: 'fooxbar',
					node: viewRoot.getChild( 0 ).getChild( 0 )
				}
			] );

			expect( getModelData( model ) ).to.equal( '<paragraph>foox[]bar</paragraph>' );
			expect( getViewData( view ) ).to.equal( '<p>foox{}bar</p>' );
		} );

		it( 'should handle text mutation change', () => {
			viewDocument.fire( 'mutations', [
				{
					type: 'text',
					oldText: 'foobar',
					newText: 'foodar',
					node: viewRoot.getChild( 0 ).getChild( 0 )
				}
			] );

			expect( getModelData( model ) ).to.equal( '<paragraph>food[]ar</paragraph>' );
			expect( getViewData( view ) ).to.equal( '<p>food{}ar</p>' );
		} );

		it( 'should handle text node insertion', () => {
			editor.setData( '<p></p>' );

			viewDocument.fire( 'mutations', [
				{
					type: 'children',
					oldChildren: [],
					newChildren: [ new ViewText( 'x' ) ],
					node: viewRoot.getChild( 0 )
				}
			] );

			expect( getModelData( model ) ).to.equal( '<paragraph>x[]</paragraph>' );
			expect( getViewData( view ) ).to.equal( '<p>x{}</p>' );
		} );

		it( 'should apply selection attributes to the inserted text', () => {
			setModelData( model, '<paragraph>[]</paragraph>', {
				selectionAttributes: {
					bold: true,
					italic: true
				}
			} );
			viewDocument.fire( 'mutations', [
				{
					type: 'children',
					oldChildren: [],
					newChildren: [ new ViewText( 'x' ) ],
					node: viewRoot.getChild( 0 )
				}
			] );

			expect( getModelData( model ) ).to.equal(
				'<paragraph><$text bold="true" italic="true">x[]</$text></paragraph>'
			);
		} );

		it( 'should handle multiple text mutations', () => {
			editor.setData( '<p>foo<strong>bar</strong></p>' );

			viewDocument.fire( 'mutations', [
				{
					type: 'text',
					oldText: 'foo',
					newText: 'foob',
					node: viewRoot.getChild( 0 ).getChild( 0 )
				},
				{
					type: 'text',
					oldText: 'bar',
					newText: 'ar',
					node: viewRoot.getChild( 0 ).getChild( 1 ).getChild( 0 )
				}
			] );

			expect( getModelData( model ) ).to.equal( '<paragraph>foob[]<$text bold="true">ar</$text></paragraph>' );
			expect( getViewData( view ) ).to.equal( '<p>foob{}<strong>ar</strong></p>' );
		} );

		it( 'should handle multiple text node insertion', () => {
			editor.setData( '<p></p><p></p>' );

			viewDocument.fire( 'mutations', [
				{
					type: 'children',
					oldChildren: [],
					newChildren: [ new ViewText( 'x' ) ],
					node: viewRoot.getChild( 0 )
				},
				{
					type: 'children',
					oldChildren: [],
					newChildren: [ new ViewText( 'y' ) ],
					node: viewRoot.getChild( 1 )
				}
			] );

			expect( getModelData( model ) ).to.equal( '<paragraph>x</paragraph><paragraph>y[]</paragraph>' );
			expect( getViewData( view ) ).to.equal( '<p>x</p><p>y{}</p>' );
		} );

		it( 'should do nothing when two nodes were inserted', () => {
			editor.setData( '<p></p>' );

			viewDocument.fire( 'mutations', [
				{
					type: 'children',
					oldChildren: [],
					newChildren: [ new ViewText( 'x' ), new ViewElement( 'img' ) ],
					node: viewRoot.getChild( 0 )
				}
			] );

			expect( getModelData( model ) ).to.equal( '<paragraph>[]</paragraph>' );
			expect( getViewData( view ) ).to.equal( '<p>[]</p>' );
		} );

		it( 'should do nothing when two nodes were inserted and one removed', () => {
			viewDocument.fire( 'mutations', [
				{
					type: 'children',
					oldChildren: [ new ViewText( 'foobar' ) ],
					newChildren: [ new ViewText( 'x' ), new ViewElement( 'img' ) ],
					node: viewRoot.getChild( 0 )
				}
			] );

			expect( getModelData( model ) ).to.equal( '<paragraph>foo[]bar</paragraph>' );
			expect( getViewData( view ) ).to.equal( '<p>foo{}bar</p>' );
		} );

		it( 'should handle multiple children in the node', () => {
			editor.setData( '<p>foo<img></img></p>' );

			viewDocument.fire( 'mutations', [
				{
					type: 'children',
					oldChildren: [ new ViewText( 'foo' ), viewRoot.getChild( 0 ).getChild( 1 ) ],
					newChildren: [ new ViewText( 'foo' ), viewRoot.getChild( 0 ).getChild( 1 ), new ViewText( 'x' ) ],
					node: viewRoot.getChild( 0 )
				}
			] );

			expect( getModelData( model ) ).to.equal( '<paragraph>foo<image></image>x[]</paragraph>' );
			expect( getViewData( view ) ).to.equal( '<p>foo<img></img>x{}</p>' );
		} );

		it( 'should do nothing when node was removed', () => {
			viewDocument.fire( 'mutations', [
				{
					type: 'children',
					oldChildren: [ new ViewText( 'foobar' ) ],
					newChildren: [],
					node: viewRoot.getChild( 0 )
				}
			] );

			expect( getModelData( model ) ).to.equal( '<paragraph>foo[]bar</paragraph>' );
			expect( getViewData( view ) ).to.equal( '<p>foo{}bar</p>' );
		} );

		it( 'should do nothing when element was inserted', () => {
			editor.setData( '<p></p>' );

			viewDocument.fire( 'mutations', [
				{
					type: 'children',
					oldChildren: [],
					newChildren: [ new ViewElement( 'img' ) ],
					node: viewRoot.getChild( 0 )
				}
			] );

			expect( getModelData( model ) ).to.equal( '<paragraph>[]</paragraph>' );
			expect( getViewData( view ) ).to.equal( '<p>[]</p>' );
		} );

		it( 'should set model selection appropriately to view selection passed in mutations event', () => {
			// This test case emulates spellchecker correction.

			const viewSelection = new ViewSelection();
			viewSelection._setTo( viewRoot.getChild( 0 ).getChild( 0 ), 6 );

			viewDocument.fire( 'mutations',
				[ {
					type: 'text',
					oldText: 'foobar',
					newText: 'foodar',
					node: viewRoot.getChild( 0 ).getChild( 0 )
				} ],
				viewSelection
			);

			expect( getModelData( model ) ).to.equal( '<paragraph>foodar[]</paragraph>' );
			expect( getViewData( view ) ).to.equal( '<p>foodar{}</p>' );
		} );

		it( 'should use up to one insert and remove operations (spellchecker)', () => {
			// This test case emulates spellchecker correction.

			const viewSelection = new ViewSelection();
			viewSelection._setTo( viewRoot.getChild( 0 ).getChild( 0 ), 6 );

			testUtils.sinon.spy( Writer.prototype, 'insert' );
			testUtils.sinon.spy( Writer.prototype, 'remove' );

			viewDocument.fire( 'mutations',
				[ {
					type: 'text',
					oldText: 'foobar',
					newText: 'fxobxr',
					node: viewRoot.getChild( 0 ).getChild( 0 )
				} ],
				viewSelection
			);

			expect( Writer.prototype.insert.calledOnce ).to.be.true;
			expect( Writer.prototype.remove.calledOnce ).to.be.true;
		} );

		it( 'should place selection after when correcting to longer word (spellchecker)', () => {
			// This test case emulates spellchecker correction.
			editor.setData( '<p>Foo hous a</p>' );

			const viewSelection = new ViewSelection();
			viewSelection._setTo( viewRoot.getChild( 0 ).getChild( 0 ), 9 );

			viewDocument.fire( 'mutations',
				[ {
					type: 'text',
					oldText: 'Foo hous a',
					newText: 'Foo house a',
					node: viewRoot.getChild( 0 ).getChild( 0 )
				} ],
				viewSelection
			);

			expect( getModelData( model ) ).to.equal( '<paragraph>Foo house[] a</paragraph>' );
			expect( getViewData( view ) ).to.equal( '<p>Foo house{} a</p>' );
		} );

		it( 'should place selection after when correcting to shorter word (spellchecker)', () => {
			// This test case emulates spellchecker correction.
			editor.setData( '<p>Bar athat foo</p>' );

			const viewSelection = new ViewSelection();
			viewSelection._setTo( viewRoot.getChild( 0 ).getChild( 0 ), 8 );

			viewDocument.fire( 'mutations',
				[ {
					type: 'text',
					oldText: 'Bar athat foo',
					newText: 'Bar that foo',
					node: viewRoot.getChild( 0 ).getChild( 0 )
				} ],
				viewSelection
			);

			expect( getModelData( model ) ).to.equal( '<paragraph>Bar that[] foo</paragraph>' );
			expect( getViewData( view ) ).to.equal( '<p>Bar that{} foo</p>' );
		} );

		it( 'should place selection after when merging two words (spellchecker)', () => {
			// This test case emulates spellchecker correction.
			editor.setData( '<p>Foo hous e</p>' );

			const viewSelection = new ViewSelection();
			viewSelection._setTo( viewRoot.getChild( 0 ).getChild( 0 ), 9 );

			viewDocument.fire( 'mutations',
				[ {
					type: 'text',
					oldText: 'Foo hous e',
					newText: 'Foo house',
					node: viewRoot.getChild( 0 ).getChild( 0 )
				} ],
				viewSelection
			);

			expect( getModelData( model ) ).to.equal( '<paragraph>Foo house[]</paragraph>' );
			expect( getViewData( view ) ).to.equal( '<p>Foo house{}</p>' );
		} );

		it( 'should place non-collapsed selection after changing single character (composition)', () => {
			editor.setData( '<p>Foo house</p>' );

			const viewSelection = new ViewSelection();
			viewSelection._setTo( viewRoot.getChild( 0 ).getChild( 0 ), 8 );
			viewSelection._setFocus( viewRoot.getChild( 0 ).getChild( 0 ), 9 );

			viewDocument.fire( 'mutations',
				[ {
					type: 'text',
					oldText: 'Foo house',
					newText: 'Foo housa',
					node: viewRoot.getChild( 0 ).getChild( 0 )
				} ],
				viewSelection
			);

			expect( getModelData( model ) ).to.equal( '<paragraph>Foo hous[a]</paragraph>' );
			expect( getViewData( view ) ).to.equal( '<p>Foo hous{a}</p>' );
		} );

		it( 'should replace last &nbsp; with space', () => {
			model.change( writer => {
				writer.setSelection(
					ModelRange.createFromParentsAndOffsets( modelRoot.getChild( 0 ), 6, modelRoot.getChild( 0 ), 6 )
				);
			} );

			viewDocument.fire( 'mutations', [
				{
					type: 'text',
					oldText: 'foobar',
					newText: 'foobar\u00A0',
					node: viewRoot.getChild( 0 ).getChild( 0 )
				}
			] );

			expect( getModelData( model ) ).to.equal( '<paragraph>foobar []</paragraph>' );
			expect( getViewData( view ) ).to.equal( '<p>foobar {}</p>' );
		} );

		it( 'should replace first &nbsp; with space', () => {
			model.change( writer => {
				writer.setSelection(
					ModelRange.createFromParentsAndOffsets( modelRoot.getChild( 0 ), 0, modelRoot.getChild( 0 ), 0 )
				);
			} );

			viewDocument.fire( 'mutations', [
				{
					type: 'text',
					oldText: 'foobar',
					newText: '\u00A0foobar',
					node: viewRoot.getChild( 0 ).getChild( 0 )
				}
			] );

			expect( getModelData( model ) ).to.equal( '<paragraph> []foobar</paragraph>' );
			expect( getViewData( view ) ).to.equal( '<p> {}foobar</p>' );
		} );

		it( 'should replace all &nbsp; with spaces', () => {
			model.change( writer => {
				writer.setSelection(
					ModelRange.createFromParentsAndOffsets( modelRoot.getChild( 0 ), 6, modelRoot.getChild( 0 ), 6 )
				);
			} );

			viewDocument.fire( 'mutations', [
				{
					type: 'text',
					oldText: 'foobar',
					newText: 'foobar\u00A0\u00A0\u00A0baz',
					node: viewRoot.getChild( 0 ).getChild( 0 )
				}
			] );

			expect( getModelData( model ) ).to.equal( '<paragraph>foobar   baz[]</paragraph>' );
			expect( getViewData( view ) ).to.equal( '<p>foobar   baz{}</p>' );
		} );
	} );

	describe( 'keystroke handling', () => {
		it( 'should remove contents', () => {
			model.change( writer => {
				writer.setSelection(
					ModelRange.createFromParentsAndOffsets( modelRoot.getChild( 0 ), 2, modelRoot.getChild( 0 ), 4 ) );
			} );

			listenter.listenTo( viewDocument, 'keydown', () => {
				expect( getModelData( model ) ).to.equal( '<paragraph>fo[]ar</paragraph>' );
			}, { priority: 'lowest' } );
		} );

		// #97
		it( 'should remove contents and merge blocks', () => {
			setModelData( model, '<paragraph>fo[o</paragraph><paragraph>b]ar</paragraph>' );

			listenter.listenTo( viewDocument, 'keydown', () => {
				expect( getModelData( model ) ).to.equal( '<paragraph>fo[]ar</paragraph>' );

				viewDocument.fire( 'mutations', [
					{
						type: 'text',
						oldText: 'foar',
						newText: 'foyar',
						node: viewRoot.getChild( 0 ).getChild( 0 )
					}
				] );
			}, { priority: 'lowest' } );

			viewDocument.fire( 'keydown', { keyCode: getCode( 'y' ) } );

			expect( getModelData( model ) ).to.equal( '<paragraph>foy[]ar</paragraph>' );
			expect( getViewData( view ) ).to.equal( '<p>foy{}ar</p>' );
		} );

		it( 'should do nothing on arrow key', () => {
			model.change( writer => {
				writer.setSelection(
					ModelRange.createFromParentsAndOffsets( modelRoot.getChild( 0 ), 2, modelRoot.getChild( 0 ), 4 ) );
			} );

			viewDocument.fire( 'keydown', { keyCode: getCode( 'arrowdown' ) } );

			expect( getModelData( model ) ).to.equal( '<paragraph>fo[ob]ar</paragraph>' );
		} );

		it( 'should do nothing on ctrl combinations', () => {
			model.change( writer => {
				writer.setSelection(
					ModelRange.createFromParentsAndOffsets( modelRoot.getChild( 0 ), 2, modelRoot.getChild( 0 ), 4 ) );
			} );

			viewDocument.fire( 'keydown', { ctrlKey: true, keyCode: getCode( 'c' ) } );

			expect( getModelData( model ) ).to.equal( '<paragraph>fo[ob]ar</paragraph>' );
		} );

		it( 'should do nothing on non printable keys', () => {
			model.change( writer => {
				writer.setSelection(
					ModelRange.createFromParentsAndOffsets( modelRoot.getChild( 0 ), 2, modelRoot.getChild( 0 ), 4 ) );
			} );

			viewDocument.fire( 'keydown', { keyCode: 16 } ); // Shift
			viewDocument.fire( 'keydown', { keyCode: 35 } ); // Home
			viewDocument.fire( 'keydown', { keyCode: 112 } ); // F1

			expect( getModelData( model ) ).to.equal( '<paragraph>fo[ob]ar</paragraph>' );
		} );

		// #69
		it( 'should do nothing on tab key', () => {
			model.change( writer => {
				writer.setSelection(
					ModelRange.createFromParentsAndOffsets( modelRoot.getChild( 0 ), 2, modelRoot.getChild( 0 ), 4 ) );
			} );

			viewDocument.fire( 'keydown', { keyCode: 9 } ); // Tab

			expect( getModelData( model ) ).to.equal( '<paragraph>fo[ob]ar</paragraph>' );
		} );

		// #82
		it( 'should do nothing on composition start key', () => {
			model.change( writer => {
				writer.setSelection(
					ModelRange.createFromParentsAndOffsets( modelRoot.getChild( 0 ), 2, modelRoot.getChild( 0 ), 4 ) );
			} );

			viewDocument.fire( 'keydown', { keyCode: 229 } );

			expect( getModelData( model ) ).to.equal( '<paragraph>fo[ob]ar</paragraph>' );
		} );

		it( 'should do nothing if selection is collapsed', () => {
			viewDocument.fire( 'keydown', { ctrlKey: true, keyCode: getCode( 'c' ) } );

			expect( getModelData( model ) ).to.equal( '<paragraph>foo[]bar</paragraph>' );
		} );

		it( 'should lock buffer if selection is not collapsed', () => {
			const buffer = editor.commands.get( 'input' )._buffer;
			const lockSpy = testUtils.sinon.spy( buffer, 'lock' );
			const unlockSpy = testUtils.sinon.spy( buffer, 'unlock' );

			model.change( writer => {
				writer.setSelection(
					ModelRange.createFromParentsAndOffsets( modelRoot.getChild( 0 ), 2, modelRoot.getChild( 0 ), 4 ) );
			} );

			viewDocument.fire( 'keydown', { keyCode: getCode( 'y' ) } );

			expect( lockSpy.calledOnce ).to.be.true;
			expect( unlockSpy.calledOnce ).to.be.true;
		} );

		it( 'should not lock buffer on non printable keys', () => {
			const buffer = editor.commands.get( 'input' )._buffer;
			const lockSpy = testUtils.sinon.spy( buffer, 'lock' );
			const unlockSpy = testUtils.sinon.spy( buffer, 'unlock' );

			viewDocument.fire( 'keydown', { keyCode: 16 } ); // Shift
			viewDocument.fire( 'keydown', { keyCode: 35 } ); // Home
			viewDocument.fire( 'keydown', { keyCode: 112 } ); // F1

			expect( lockSpy.callCount ).to.be.equal( 0 );
			expect( unlockSpy.callCount ).to.be.equal( 0 );
		} );

		it( 'should not lock buffer on collapsed selection', () => {
			const buffer = editor.commands.get( 'input' )._buffer;
			const lockSpy = testUtils.sinon.spy( buffer, 'lock' );
			const unlockSpy = testUtils.sinon.spy( buffer, 'unlock' );

			viewDocument.fire( 'keydown', { keyCode: getCode( 'b' ) } );
			viewDocument.fire( 'keydown', { keyCode: getCode( 'a' ) } );
			viewDocument.fire( 'keydown', { keyCode: getCode( 'z' ) } );

			expect( lockSpy.callCount ).to.be.equal( 0 );
			expect( unlockSpy.callCount ).to.be.equal( 0 );
		} );

		it( 'should not modify document when input command is disabled and selection is collapsed', () => {
			setModelData( model, '<paragraph>foo[]bar</paragraph>' );

			editor.commands.get( 'input' ).isEnabled = false;

			viewDocument.fire( 'keydown', { keyCode: getCode( 'b' ) } );

			expect( getModelData( model ) ).to.equal( '<paragraph>foo[]bar</paragraph>' );
		} );

		it( 'should not modify document when input command is disabled and selection is non-collapsed', () => {
			setModelData( model, '<paragraph>fo[ob]ar</paragraph>' );

			editor.commands.get( 'input' ).isEnabled = false;

			viewDocument.fire( 'keydown', { keyCode: getCode( 'b' ) } );

			expect( getModelData( model ) ).to.equal( '<paragraph>fo[ob]ar</paragraph>' );
		} );
	} );
<<<<<<< HEAD

	// NOTE: In all these tests we need to simulate the mutations. However, it's really tricky to tell what
	// should be in "newChildren" because we don't have yet access to these nodes. We pass new instances,
	// but this means that DomConverter which is used somewhere internally may return a different instance
	// (which wouldn't happen in practice because it'd cache it). Besides, it's really hard to tell if the
	// browser will keep the instances of the old elements when modifying the tree when the user is typing
	// or if it will create new instances itself too.
	// However, the code handling these mutations doesn't really care what's inside new/old children. It
	// just needs the mutations common ancestor to understand how big fragment of the tree has changed.
	describe( '#100', () => {
		let domElement, domRoot;

		beforeEach( () => {
			domElement = document.createElement( 'div' );
			document.body.appendChild( domElement );

			return ClassicTestEditor.create( domElement, { plugins: [ Input, Paragraph, Bold, Italic, LinkEngine ] } )
				.then( newEditor => {
					editor = newEditor;
					model = editor.model;
					modelRoot = model.document.getRoot();
					view = editor.editing.view;
					viewDocument = view.document;
					viewRoot = viewDocument.getRoot();
					domRoot = view.getDomRoot();

					// Mock image feature.
					newEditor.model.schema.register( 'image', { allowWhere: '$text' } );

					buildModelConverter().for( newEditor.data.modelToView, newEditor.editing.modelToView )
						.fromElement( 'image' )
						.toElement( 'img' );

					buildViewConverter().for( newEditor.data.viewToModel )
						.fromElement( 'img' )
						.toElement( 'image' );

					// Disable MO completely and in a way it won't be reenabled on some Document#render() call.
					const mutationObserver = view.getObserver( MutationObserver );

					mutationObserver.disable();
					mutationObserver.enable = () => {};
				} );
		} );

		afterEach( () => {
			domElement.remove();

			return editor.destroy();
		} );

		// This happens when browser automatically switches parent and child nodes.
		it( 'should handle mutations switching inner and outer node when adding new text node after', () => {
			setModelData( model,
				'<paragraph>' +
					'<$text italic="true" linkHref="foo">' +
						'text[]' +
					'</$text>' +
				'</paragraph>'
			);

			expect( getViewData( view ) ).to.equal( '<p><a href="foo"><i>text{}</i></a></p>' );

			const paragraph = viewRoot.getChild( 0 );
			const link = paragraph.getChild( 0 );
			const italic = link.getChild( 0 );
			const text = italic.getChild( 0 );

			// Simulate mutations and DOM change.
			domRoot.childNodes[ 0 ].innerHTML = '<i><a href="foo">text</a>x</i>';
			viewDocument.fire( 'mutations', [
				// First mutation - remove all children from link element.
				{
					type: 'children',
					node: link,
					oldChildren: [ italic ],
					newChildren: []
				},

				// Second mutation - remove link from paragraph and put italic there.
				{
					type: 'children',
					node: paragraph,
					oldChildren: [ link ],
					newChildren: [ new ViewElement( 'i' ) ]
				},

				// Third mutation - italic's new children.
				{
					type: 'children',
					node: italic,
					oldChildren: [ text ],
					newChildren: [ new ViewElement( 'a', null, text.clone() ), new ViewText( 'x' ) ]
				}
			] );

			expect( getViewData( view ) ).to.equal( '<p><a href="foo"><i>textx{}</i></a></p>' );
		} );

		it( 'should handle mutations switching inner and outer node when adding new text node before', () => {
			setModelData( model,
				'<paragraph>' +
					'<$text italic="true" linkHref="foo">' +
						'[]text' +
					'</$text>' +
				'</paragraph>'
			);

			expect( getViewData( view ) ).to.equal( '<p><a href="foo"><i>{}text</i></a></p>' );

			const paragraph = viewRoot.getChild( 0 );
			const link = paragraph.getChild( 0 );
			const italic = link.getChild( 0 );
			const text = italic.getChild( 0 );

			// Simulate mutations and DOM change.
			domRoot.childNodes[ 0 ].innerHTML = '<i>x<a href="foo">text</a></i>';
			viewDocument.fire( 'mutations', [
				// First mutation - remove all children from link element.
				{
					type: 'children',
					node: link,
					oldChildren: [ italic ],
					newChildren: []
				},

				// Second mutation - remove link from paragraph and put italic there.
				{
					type: 'children',
					node: paragraph,
					oldChildren: [ link ],
					newChildren: [ new ViewElement( 'i' ) ]
				},

				// Third mutation - italic's new children.
				{
					type: 'children',
					node: italic,
					oldChildren: [ text ],
					newChildren: [ new ViewText( 'x' ), new ViewElement( 'a', null, 'text' ) ]
				}
			] );

			expect( getViewData( view ) ).to.equal( '<p><a href="foo"><i>x{}text</i></a></p>' );
		} );

		it( 'should handle mutations switching inner and outer node - with text before', () => {
			setModelData( model,
				'<paragraph>' +
					'xxx<$text italic="true" linkHref="foo">' +
						'text[]' +
					'</$text>' +
				'</paragraph>'
			);

			expect( getViewData( view ) ).to.equal( '<p>xxx<a href="foo"><i>text{}</i></a></p>' );

			const paragraph = viewRoot.getChild( 0 );
			const textBefore = paragraph.getChild( 0 );
			const link = paragraph.getChild( 1 );
			const italic = link.getChild( 0 );
			const text = italic.getChild( 0 );

			// Simulate mutations and DOM change.
			domRoot.childNodes[ 0 ].innerHTML = 'xxx<i><a href="foo">text</a>x</i>';
			viewDocument.fire( 'mutations', [
				// First mutation - remove all children from link element.
				{
					type: 'children',
					node: link,
					oldChildren: [ italic ],
					newChildren: []
				},

				// Second mutation - remove link from paragraph and put italic there.
				{
					type: 'children',
					node: paragraph,
					oldChildren: [ textBefore, link ],
					newChildren: [ new ViewText( 'xxx' ), new ViewElement( 'i' ) ]
				},

				// Third mutation - italic's new children.
				{
					type: 'children',
					node: italic,
					oldChildren: [ text ],
					newChildren: [ new ViewElement( 'a', null, 'text' ), new ViewText( 'x' ) ]
				}
			] );

			expect( getViewData( view ) ).to.equal( '<p>xxx<a href="foo"><i>textx{}</i></a></p>' );
		} );

		// This happens when spell checker is applied on <strong> element and changes it to <b>.
		it( 'should handle mutations replacing node', () => {
			setModelData( model,
				'<paragraph>' +
					'<$text bold="true">' +
						'text[]' +
					'</$text>' +
				'</paragraph>'
			);

			expect( getViewData( view ) ).to.equal( '<p><strong>text{}</strong></p>' );

			const paragraph = viewRoot.getChild( 0 );
			const strong = paragraph.getChild( 0 );

			// Simulate mutations and DOM change.
			domRoot.childNodes[ 0 ].innerHTML = '<b>fixed text</b>';
			viewDocument.fire( 'mutations', [
				// Replace `<strong>` with `<b>`.
				{
					type: 'children',
					node: paragraph,
					oldChildren: [ strong ],
					newChildren: [ new ViewElement( 'b', null, 'fixed text' ) ]
				}
			] );

			expect( getViewData( view, { withoutSelection: true } ) ).to.equal( '<p><strong>fixed text</strong></p>' );
		} );

		// Spell checker splits text inside attributes to two text nodes.
		it( 'should handle mutations inside attribute element', () => {
			setModelData( model,
				'<paragraph>' +
					'<$text bold="true">' +
						'this is foo text[]' +
					'</$text>' +
				'</paragraph>'
			);

			expect( getViewData( view ) ).to.equal( '<p><strong>this is foo text{}</strong></p>' );

			const paragraph = viewRoot.getChild( 0 );
			const strong = paragraph.getChild( 0 );
			const text = strong.getChild( 0 );

			// Simulate mutations and DOM change.
			domRoot.childNodes[ 0 ].childNodes[ 0 ].innerHTML = 'this is bar text';
			viewDocument.fire( 'mutations', [
				{
					type: 'children',
					node: strong,
					oldChildren: [ text ],
					newChildren: [ new ViewText( 'this is bar' ), new ViewText( ' text' ) ]
				}
			] );

			expect( getViewData( view, { withoutSelection: true } ) ).to.equal( '<p><strong>this is bar text</strong></p>' );
		} );

		it( 'should do nothing if elements mutated', () => {
			setModelData( model,
				'<paragraph>' +
					'<$text bold="true">' +
						'text[]' +
					'</$text>' +
				'</paragraph>'
			);

			expect( getViewData( view ) ).to.equal( '<p><strong>text{}</strong></p>' );

			const paragraph = viewRoot.getChild( 0 );
			const strong = paragraph.getChild( 0 );

			// Simulate mutations and DOM change.
			domRoot.childNodes[ 0 ].innerHTML = '<strong>text</strong><img />';
			viewDocument.fire( 'mutations', [
				{
					type: 'children',
					node: paragraph,
					oldChildren: [ strong ],
					newChildren: [
						new ViewElement( 'strong', null, new ViewText( 'text' ) ),
						new ViewElement( 'img' )
					]
				}
			] );

			expect( getViewData( view ) ).to.equal( '<p><strong>text{}</strong></p>' );
		} );

		it( 'should do nothing if text is not changed', () => {
			setModelData( model,
				'<paragraph>' +
					'<$text bold="true">' +
						'text[]' +
					'</$text>' +
				'</paragraph>'
			);

			expect( getViewData( view ) ).to.equal( '<p><strong>text{}</strong></p>' );

			const paragraph = viewRoot.getChild( 0 );
			const strong = paragraph.getChild( 0 );

			// Simulate mutations and DOM change.
			domRoot.childNodes[ 0 ].innerHTML = '<strong>text</strong>';
			viewDocument.fire( 'mutations', [
				{
					type: 'children',
					node: paragraph,
					oldChildren: [ strong ],
					newChildren: [ new ViewElement( 'strong', null, new ViewText( 'text' ) ) ]
				}
			] );

			expect( getViewData( view ) ).to.equal( '<p><strong>text{}</strong></p>' );
		} );

		it( 'should do nothing on empty mutations', () => {
			setModelData( model,
				'<paragraph>' +
					'<$text bold="true">' +
						'text[]' +
					'</$text>' +
				'</paragraph>'
			);

			expect( getViewData( view ) ).to.equal( '<p><strong>text{}</strong></p>' );

			// Simulate mutations and DOM change.
			domRoot.childNodes[ 0 ].innerHTML = '<strong>text</strong>';
			viewDocument.fire( 'mutations', [] );

			expect( getViewData( view ) ).to.equal( '<p><strong>text{}</strong></p>' );
		} );

		it( 'should do nothing if mutations does not have common ancestor', () => {
			setModelData( model,
				'<paragraph>' +
					'<$text bold="true">' +
						'text[]' +
					'</$text>' +
				'</paragraph>'
			);

			expect( getViewData( view ) ).to.equal( '<p><strong>text{}</strong></p>' );

			const paragraph = viewRoot.getChild( 0 );
			const strong = paragraph.getChild( 0 );

			// Simulate mutations and DOM change.
			domRoot.childNodes[ 0 ].innerHTML = '<strong>text</strong>';
			viewDocument.fire( 'mutations', [
				{
					type: 'children',
					node: paragraph,
					oldChildren: [ strong ],
					newChildren: [ strong ]
				},
				{
					type: 'children',
					node: new ViewContainerElement( 'div' ),
					oldChildren: [],
					newChildren: [ new ViewText( 'foo' ), new ViewText( 'bar' ) ]
				}
			] );

			expect( getViewData( view ) ).to.equal( '<p><strong>text{}</strong></p>' );
		} );

		it( 'should handle view selection if one is returned from mutations', () => {
			setModelData( model,
				'<paragraph>' +
					'<$text bold="true">' +
						'text[]' +
					'</$text>' +
				'</paragraph>'
			);

			expect( getViewData( view ) ).to.equal( '<p><strong>text{}</strong></p>' );

			const paragraph = viewRoot.getChild( 0 );
			const strong = paragraph.getChild( 0 );
			const viewSelection = new ViewSelection( paragraph, 0 );

			// Simulate mutations and DOM change.
			domRoot.childNodes[ 0 ].innerHTML = '<b>textx</b>';
			viewDocument.fire( 'mutations', [
				// Replace `<strong>` with `<b>`.
				{
					type: 'children',
					node: paragraph,
					oldChildren: [ strong ],
					newChildren: [ new ViewElement( 'b', null, new ViewText( 'textx' ) ) ]
				}
			], viewSelection );

			expect( getModelData( model ) ).to.equal( '<paragraph><$text bold="true">[]textx</$text></paragraph>' );
			expect( getViewData( view ) ).to.equal( '<p><strong>{}textx</strong></p>' );
		} );

		// #117.
		it( 'should handle mixed mutations', () => {
			setModelData( model, '<paragraph>[]<$text bold="true">Foo bar aple</$text></paragraph>' );

			const paragraph = viewRoot.getChild( 0 );
			const strong = paragraph.getChild( 0 );
			const viewSelection = new ViewSelection( paragraph );

			// Simulate mutations and DOM change.
			domRoot.childNodes[ 0 ].innerHTML = '<strong>Foo bar </strong><b>apple</b>';
			viewDocument.fire( 'mutations', [
				{
					type: 'text',
					oldText: 'Foo bar aple',
					newText: 'Foo bar ',
					node: viewRoot.getChild( 0 ).getChild( 0 )
				},
				{
					type: 'children',
					oldChildren: [ strong ],
					newChildren: [ strong, new ViewElement( 'b', null, new ViewText( 'apple' ) ) ],
					node: paragraph
				}
			], viewSelection );

			expect( getModelData( model ) ).to.equal( '<paragraph><$text bold="true">[]Foo bar apple</$text></paragraph>' );
			expect( getViewData( view ) ).to.equal( '<p><strong>{}Foo bar apple</strong></p>' );
		} );
	} );
=======
>>>>>>> 4de54979
} );
<|MERGE_RESOLUTION|>--- conflicted
+++ resolved
@@ -611,432 +611,4 @@
 			expect( getModelData( model ) ).to.equal( '<paragraph>fo[ob]ar</paragraph>' );
 		} );
 	} );
-<<<<<<< HEAD
-
-	// NOTE: In all these tests we need to simulate the mutations. However, it's really tricky to tell what
-	// should be in "newChildren" because we don't have yet access to these nodes. We pass new instances,
-	// but this means that DomConverter which is used somewhere internally may return a different instance
-	// (which wouldn't happen in practice because it'd cache it). Besides, it's really hard to tell if the
-	// browser will keep the instances of the old elements when modifying the tree when the user is typing
-	// or if it will create new instances itself too.
-	// However, the code handling these mutations doesn't really care what's inside new/old children. It
-	// just needs the mutations common ancestor to understand how big fragment of the tree has changed.
-	describe( '#100', () => {
-		let domElement, domRoot;
-
-		beforeEach( () => {
-			domElement = document.createElement( 'div' );
-			document.body.appendChild( domElement );
-
-			return ClassicTestEditor.create( domElement, { plugins: [ Input, Paragraph, Bold, Italic, LinkEngine ] } )
-				.then( newEditor => {
-					editor = newEditor;
-					model = editor.model;
-					modelRoot = model.document.getRoot();
-					view = editor.editing.view;
-					viewDocument = view.document;
-					viewRoot = viewDocument.getRoot();
-					domRoot = view.getDomRoot();
-
-					// Mock image feature.
-					newEditor.model.schema.register( 'image', { allowWhere: '$text' } );
-
-					buildModelConverter().for( newEditor.data.modelToView, newEditor.editing.modelToView )
-						.fromElement( 'image' )
-						.toElement( 'img' );
-
-					buildViewConverter().for( newEditor.data.viewToModel )
-						.fromElement( 'img' )
-						.toElement( 'image' );
-
-					// Disable MO completely and in a way it won't be reenabled on some Document#render() call.
-					const mutationObserver = view.getObserver( MutationObserver );
-
-					mutationObserver.disable();
-					mutationObserver.enable = () => {};
-				} );
-		} );
-
-		afterEach( () => {
-			domElement.remove();
-
-			return editor.destroy();
-		} );
-
-		// This happens when browser automatically switches parent and child nodes.
-		it( 'should handle mutations switching inner and outer node when adding new text node after', () => {
-			setModelData( model,
-				'<paragraph>' +
-					'<$text italic="true" linkHref="foo">' +
-						'text[]' +
-					'</$text>' +
-				'</paragraph>'
-			);
-
-			expect( getViewData( view ) ).to.equal( '<p><a href="foo"><i>text{}</i></a></p>' );
-
-			const paragraph = viewRoot.getChild( 0 );
-			const link = paragraph.getChild( 0 );
-			const italic = link.getChild( 0 );
-			const text = italic.getChild( 0 );
-
-			// Simulate mutations and DOM change.
-			domRoot.childNodes[ 0 ].innerHTML = '<i><a href="foo">text</a>x</i>';
-			viewDocument.fire( 'mutations', [
-				// First mutation - remove all children from link element.
-				{
-					type: 'children',
-					node: link,
-					oldChildren: [ italic ],
-					newChildren: []
-				},
-
-				// Second mutation - remove link from paragraph and put italic there.
-				{
-					type: 'children',
-					node: paragraph,
-					oldChildren: [ link ],
-					newChildren: [ new ViewElement( 'i' ) ]
-				},
-
-				// Third mutation - italic's new children.
-				{
-					type: 'children',
-					node: italic,
-					oldChildren: [ text ],
-					newChildren: [ new ViewElement( 'a', null, text.clone() ), new ViewText( 'x' ) ]
-				}
-			] );
-
-			expect( getViewData( view ) ).to.equal( '<p><a href="foo"><i>textx{}</i></a></p>' );
-		} );
-
-		it( 'should handle mutations switching inner and outer node when adding new text node before', () => {
-			setModelData( model,
-				'<paragraph>' +
-					'<$text italic="true" linkHref="foo">' +
-						'[]text' +
-					'</$text>' +
-				'</paragraph>'
-			);
-
-			expect( getViewData( view ) ).to.equal( '<p><a href="foo"><i>{}text</i></a></p>' );
-
-			const paragraph = viewRoot.getChild( 0 );
-			const link = paragraph.getChild( 0 );
-			const italic = link.getChild( 0 );
-			const text = italic.getChild( 0 );
-
-			// Simulate mutations and DOM change.
-			domRoot.childNodes[ 0 ].innerHTML = '<i>x<a href="foo">text</a></i>';
-			viewDocument.fire( 'mutations', [
-				// First mutation - remove all children from link element.
-				{
-					type: 'children',
-					node: link,
-					oldChildren: [ italic ],
-					newChildren: []
-				},
-
-				// Second mutation - remove link from paragraph and put italic there.
-				{
-					type: 'children',
-					node: paragraph,
-					oldChildren: [ link ],
-					newChildren: [ new ViewElement( 'i' ) ]
-				},
-
-				// Third mutation - italic's new children.
-				{
-					type: 'children',
-					node: italic,
-					oldChildren: [ text ],
-					newChildren: [ new ViewText( 'x' ), new ViewElement( 'a', null, 'text' ) ]
-				}
-			] );
-
-			expect( getViewData( view ) ).to.equal( '<p><a href="foo"><i>x{}text</i></a></p>' );
-		} );
-
-		it( 'should handle mutations switching inner and outer node - with text before', () => {
-			setModelData( model,
-				'<paragraph>' +
-					'xxx<$text italic="true" linkHref="foo">' +
-						'text[]' +
-					'</$text>' +
-				'</paragraph>'
-			);
-
-			expect( getViewData( view ) ).to.equal( '<p>xxx<a href="foo"><i>text{}</i></a></p>' );
-
-			const paragraph = viewRoot.getChild( 0 );
-			const textBefore = paragraph.getChild( 0 );
-			const link = paragraph.getChild( 1 );
-			const italic = link.getChild( 0 );
-			const text = italic.getChild( 0 );
-
-			// Simulate mutations and DOM change.
-			domRoot.childNodes[ 0 ].innerHTML = 'xxx<i><a href="foo">text</a>x</i>';
-			viewDocument.fire( 'mutations', [
-				// First mutation - remove all children from link element.
-				{
-					type: 'children',
-					node: link,
-					oldChildren: [ italic ],
-					newChildren: []
-				},
-
-				// Second mutation - remove link from paragraph and put italic there.
-				{
-					type: 'children',
-					node: paragraph,
-					oldChildren: [ textBefore, link ],
-					newChildren: [ new ViewText( 'xxx' ), new ViewElement( 'i' ) ]
-				},
-
-				// Third mutation - italic's new children.
-				{
-					type: 'children',
-					node: italic,
-					oldChildren: [ text ],
-					newChildren: [ new ViewElement( 'a', null, 'text' ), new ViewText( 'x' ) ]
-				}
-			] );
-
-			expect( getViewData( view ) ).to.equal( '<p>xxx<a href="foo"><i>textx{}</i></a></p>' );
-		} );
-
-		// This happens when spell checker is applied on <strong> element and changes it to <b>.
-		it( 'should handle mutations replacing node', () => {
-			setModelData( model,
-				'<paragraph>' +
-					'<$text bold="true">' +
-						'text[]' +
-					'</$text>' +
-				'</paragraph>'
-			);
-
-			expect( getViewData( view ) ).to.equal( '<p><strong>text{}</strong></p>' );
-
-			const paragraph = viewRoot.getChild( 0 );
-			const strong = paragraph.getChild( 0 );
-
-			// Simulate mutations and DOM change.
-			domRoot.childNodes[ 0 ].innerHTML = '<b>fixed text</b>';
-			viewDocument.fire( 'mutations', [
-				// Replace `<strong>` with `<b>`.
-				{
-					type: 'children',
-					node: paragraph,
-					oldChildren: [ strong ],
-					newChildren: [ new ViewElement( 'b', null, 'fixed text' ) ]
-				}
-			] );
-
-			expect( getViewData( view, { withoutSelection: true } ) ).to.equal( '<p><strong>fixed text</strong></p>' );
-		} );
-
-		// Spell checker splits text inside attributes to two text nodes.
-		it( 'should handle mutations inside attribute element', () => {
-			setModelData( model,
-				'<paragraph>' +
-					'<$text bold="true">' +
-						'this is foo text[]' +
-					'</$text>' +
-				'</paragraph>'
-			);
-
-			expect( getViewData( view ) ).to.equal( '<p><strong>this is foo text{}</strong></p>' );
-
-			const paragraph = viewRoot.getChild( 0 );
-			const strong = paragraph.getChild( 0 );
-			const text = strong.getChild( 0 );
-
-			// Simulate mutations and DOM change.
-			domRoot.childNodes[ 0 ].childNodes[ 0 ].innerHTML = 'this is bar text';
-			viewDocument.fire( 'mutations', [
-				{
-					type: 'children',
-					node: strong,
-					oldChildren: [ text ],
-					newChildren: [ new ViewText( 'this is bar' ), new ViewText( ' text' ) ]
-				}
-			] );
-
-			expect( getViewData( view, { withoutSelection: true } ) ).to.equal( '<p><strong>this is bar text</strong></p>' );
-		} );
-
-		it( 'should do nothing if elements mutated', () => {
-			setModelData( model,
-				'<paragraph>' +
-					'<$text bold="true">' +
-						'text[]' +
-					'</$text>' +
-				'</paragraph>'
-			);
-
-			expect( getViewData( view ) ).to.equal( '<p><strong>text{}</strong></p>' );
-
-			const paragraph = viewRoot.getChild( 0 );
-			const strong = paragraph.getChild( 0 );
-
-			// Simulate mutations and DOM change.
-			domRoot.childNodes[ 0 ].innerHTML = '<strong>text</strong><img />';
-			viewDocument.fire( 'mutations', [
-				{
-					type: 'children',
-					node: paragraph,
-					oldChildren: [ strong ],
-					newChildren: [
-						new ViewElement( 'strong', null, new ViewText( 'text' ) ),
-						new ViewElement( 'img' )
-					]
-				}
-			] );
-
-			expect( getViewData( view ) ).to.equal( '<p><strong>text{}</strong></p>' );
-		} );
-
-		it( 'should do nothing if text is not changed', () => {
-			setModelData( model,
-				'<paragraph>' +
-					'<$text bold="true">' +
-						'text[]' +
-					'</$text>' +
-				'</paragraph>'
-			);
-
-			expect( getViewData( view ) ).to.equal( '<p><strong>text{}</strong></p>' );
-
-			const paragraph = viewRoot.getChild( 0 );
-			const strong = paragraph.getChild( 0 );
-
-			// Simulate mutations and DOM change.
-			domRoot.childNodes[ 0 ].innerHTML = '<strong>text</strong>';
-			viewDocument.fire( 'mutations', [
-				{
-					type: 'children',
-					node: paragraph,
-					oldChildren: [ strong ],
-					newChildren: [ new ViewElement( 'strong', null, new ViewText( 'text' ) ) ]
-				}
-			] );
-
-			expect( getViewData( view ) ).to.equal( '<p><strong>text{}</strong></p>' );
-		} );
-
-		it( 'should do nothing on empty mutations', () => {
-			setModelData( model,
-				'<paragraph>' +
-					'<$text bold="true">' +
-						'text[]' +
-					'</$text>' +
-				'</paragraph>'
-			);
-
-			expect( getViewData( view ) ).to.equal( '<p><strong>text{}</strong></p>' );
-
-			// Simulate mutations and DOM change.
-			domRoot.childNodes[ 0 ].innerHTML = '<strong>text</strong>';
-			viewDocument.fire( 'mutations', [] );
-
-			expect( getViewData( view ) ).to.equal( '<p><strong>text{}</strong></p>' );
-		} );
-
-		it( 'should do nothing if mutations does not have common ancestor', () => {
-			setModelData( model,
-				'<paragraph>' +
-					'<$text bold="true">' +
-						'text[]' +
-					'</$text>' +
-				'</paragraph>'
-			);
-
-			expect( getViewData( view ) ).to.equal( '<p><strong>text{}</strong></p>' );
-
-			const paragraph = viewRoot.getChild( 0 );
-			const strong = paragraph.getChild( 0 );
-
-			// Simulate mutations and DOM change.
-			domRoot.childNodes[ 0 ].innerHTML = '<strong>text</strong>';
-			viewDocument.fire( 'mutations', [
-				{
-					type: 'children',
-					node: paragraph,
-					oldChildren: [ strong ],
-					newChildren: [ strong ]
-				},
-				{
-					type: 'children',
-					node: new ViewContainerElement( 'div' ),
-					oldChildren: [],
-					newChildren: [ new ViewText( 'foo' ), new ViewText( 'bar' ) ]
-				}
-			] );
-
-			expect( getViewData( view ) ).to.equal( '<p><strong>text{}</strong></p>' );
-		} );
-
-		it( 'should handle view selection if one is returned from mutations', () => {
-			setModelData( model,
-				'<paragraph>' +
-					'<$text bold="true">' +
-						'text[]' +
-					'</$text>' +
-				'</paragraph>'
-			);
-
-			expect( getViewData( view ) ).to.equal( '<p><strong>text{}</strong></p>' );
-
-			const paragraph = viewRoot.getChild( 0 );
-			const strong = paragraph.getChild( 0 );
-			const viewSelection = new ViewSelection( paragraph, 0 );
-
-			// Simulate mutations and DOM change.
-			domRoot.childNodes[ 0 ].innerHTML = '<b>textx</b>';
-			viewDocument.fire( 'mutations', [
-				// Replace `<strong>` with `<b>`.
-				{
-					type: 'children',
-					node: paragraph,
-					oldChildren: [ strong ],
-					newChildren: [ new ViewElement( 'b', null, new ViewText( 'textx' ) ) ]
-				}
-			], viewSelection );
-
-			expect( getModelData( model ) ).to.equal( '<paragraph><$text bold="true">[]textx</$text></paragraph>' );
-			expect( getViewData( view ) ).to.equal( '<p><strong>{}textx</strong></p>' );
-		} );
-
-		// #117.
-		it( 'should handle mixed mutations', () => {
-			setModelData( model, '<paragraph>[]<$text bold="true">Foo bar aple</$text></paragraph>' );
-
-			const paragraph = viewRoot.getChild( 0 );
-			const strong = paragraph.getChild( 0 );
-			const viewSelection = new ViewSelection( paragraph );
-
-			// Simulate mutations and DOM change.
-			domRoot.childNodes[ 0 ].innerHTML = '<strong>Foo bar </strong><b>apple</b>';
-			viewDocument.fire( 'mutations', [
-				{
-					type: 'text',
-					oldText: 'Foo bar aple',
-					newText: 'Foo bar ',
-					node: viewRoot.getChild( 0 ).getChild( 0 )
-				},
-				{
-					type: 'children',
-					oldChildren: [ strong ],
-					newChildren: [ strong, new ViewElement( 'b', null, new ViewText( 'apple' ) ) ],
-					node: paragraph
-				}
-			], viewSelection );
-
-			expect( getModelData( model ) ).to.equal( '<paragraph><$text bold="true">[]Foo bar apple</$text></paragraph>' );
-			expect( getViewData( view ) ).to.equal( '<p><strong>{}Foo bar apple</strong></p>' );
-		} );
-	} );
-=======
->>>>>>> 4de54979
 } );
