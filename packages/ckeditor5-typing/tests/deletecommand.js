--- conflicted
+++ resolved
@@ -114,7 +114,34 @@
 			expect( modifyOpts ).to.have.property( 'unit', 'word' );
 		} );
 
-<<<<<<< HEAD
+		it( 'passes options to deleteContent #1', () => {
+			const spy = sinon.spy();
+
+			editor.data.on( 'deleteContent', spy );
+			setData( doc, '<paragraph>foo[]bar</paragraph>' );
+
+			editor.execute( 'delete' );
+
+			expect( spy.callCount ).to.equal( 1 );
+
+			const deleteOpts = spy.args[ 0 ][ 1 ][ 2 ];
+			expect( deleteOpts ).to.have.property( 'doNotResetEntireContent', true );
+		} );
+
+		it( 'passes options to deleteContent #2', () => {
+			const spy = sinon.spy();
+
+			editor.data.on( 'deleteContent', spy );
+			setData( doc, '<paragraph>[foobar]</paragraph>' );
+
+			editor.execute( 'delete' );
+
+			expect( spy.callCount ).to.equal( 1 );
+
+			const deleteOpts = spy.args[ 0 ][ 1 ][ 2 ];
+			expect( deleteOpts ).to.have.property( 'doNotResetEntireContent', false );
+		} );
+
 		it( 'leaves an empty paragraph after removing the whole content from editor', () => {
 			setData( doc, '<heading1>[Header 1</heading1><paragraph>Some text.]</paragraph>' );
 
@@ -131,8 +158,8 @@
 			setData( doc,
 				'<heading1>Foo</heading1>' +
 				'<section>' +
-					'<heading1>[Header 1</heading1>' +
-					'<paragraph>Some text.]</paragraph>' +
+				'<heading1>[Header 1</heading1>' +
+				'<paragraph>Some text.]</paragraph>' +
 				'</section>' +
 				'<paragraph>Bar.</paragraph>'
 			);
@@ -142,7 +169,7 @@
 			expect( getData( doc, { selection: true } ) ).to.equal(
 				'<heading1>Foo</heading1>' +
 				'<section>' +
-					'<paragraph>[]</paragraph>' +
+				'<paragraph>[]</paragraph>' +
 				'</section>' +
 				'<paragraph>Bar.</paragraph>'
 			);
@@ -195,34 +222,6 @@
 
 			// Returned data: '[]' instead of the heading element.
 			expect( getData( doc, { selection: true } ) ).to.equal( '<heading1>[]</heading1>' );
-=======
-		it( 'passes options to deleteContent #1', () => {
-			const spy = sinon.spy();
-
-			editor.data.on( 'deleteContent', spy );
-			setData( doc, '<p>foo[]bar</p>' );
-
-			editor.execute( 'delete' );
-
-			expect( spy.callCount ).to.equal( 1 );
-
-			const deleteOpts = spy.args[ 0 ][ 1 ][ 2 ];
-			expect( deleteOpts ).to.have.property( 'doNotResetEntireContent', true );
-		} );
-
-		it( 'passes options to deleteContent #2', () => {
-			const spy = sinon.spy();
-
-			editor.data.on( 'deleteContent', spy );
-			setData( doc, '<p>[foobar]</p>' );
-
-			editor.execute( 'delete' );
-
-			expect( spy.callCount ).to.equal( 1 );
-
-			const deleteOpts = spy.args[ 0 ][ 1 ][ 2 ];
-			expect( deleteOpts ).to.have.property( 'doNotResetEntireContent', false );
->>>>>>> 20f7640d
 		} );
 	} );
 } );