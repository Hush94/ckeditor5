/**
 * @license Copyright (c) 2003-2017, CKSource - Frederico Knabben. All rights reserved.
 * For licensing, see LICENSE.md.
 */

/**
 * @module typing/input
 */

import Plugin from '@ckeditor/ckeditor5-core/src/plugin';
import ModelRange from '@ckeditor/ckeditor5-engine/src/model/range';
import ViewPosition from '@ckeditor/ckeditor5-engine/src/view/position';
import ViewText from '@ckeditor/ckeditor5-engine/src/view/text';
import diff from '@ckeditor/ckeditor5-utils/src/diff';
import diffToChanges from '@ckeditor/ckeditor5-utils/src/difftochanges';
import { getCode } from '@ckeditor/ckeditor5-utils/src/keyboard';
import InputCommand from './inputcommand';
import ChangeBuffer from './changebuffer';

/**
 * Handles text input coming from the keyboard or other input methods.
 *
 * @extends module:core/plugin~Plugin
 */
export default class Input extends Plugin {
	/**
	 * @inheritDoc
	 */
	init() {
		const editor = this.editor;
		const editingView = editor.editing.view;

		/**
		 * Typing's change buffer used to group subsequent changes into batches.
		 *
		 * @protected
		 * @member {module:typing/changebuffer~ChangeBuffer} #_buffer
		 */
		this._buffer = new ChangeBuffer( editor.document, editor.config.get( 'typing.undoStep' ) || 20 );

		// TODO The above default configuration value should be defined using editor.config.define() once it's fixed.

		editor.commands.set( 'input', new InputCommand( editor ) );

		this.listenTo( editingView, 'keydown', ( evt, data ) => {
			this._handleKeydown( data );
		}, { priority: 'lowest' } );

		this.listenTo( editingView, 'mutations', ( evt, mutations, viewSelection ) => {
			this._handleMutations( mutations, viewSelection );
		} );
	}

	/**
	 * @inheritDoc
	 */
	destroy() {
		super.destroy();

		this._buffer.destroy();
		this._buffer = null;
	}

	/**
	 * Handles the keydown event. We need to guess whether such keystroke is going to result
	 * in typing. If so, then before character insertion happens, any selected content needs
	 * to be deleted. Otherwise the default browser deletion mechanism would be
	 * triggered, resulting in:
	 *
	 * * Hundreds of mutations which could not be handled.
	 * * But most importantly, loss of control over how the content is being deleted.
	 *
	 * The method is used in a low-priority listener, hence allowing other listeners (e.g. delete or enter features)
	 * to handle the event.
	 *
	 * @private
	 * @param {module:engine/view/observer/keyobserver~KeyEventData} evtData
	 */
	_handleKeydown( evtData ) {
		const doc = this.editor.document;

		if ( isSafeKeystroke( evtData ) || doc.selection.isCollapsed ) {
			return;
		}

		doc.enqueueChanges( () => {
			this.editor.data.deleteContent( doc.selection, this._buffer.batch );
		} );
	}

	/**
	 * Handles DOM mutations.
	 *
	 * @private
	 * @param {Array.<module:engine/view/document~MutatatedText|module:engine/view/document~MutatatedChildren>} mutations
	 * @param {module:engine/view/selection~Selection|null} viewSelection
	 */
	_handleMutations( mutations, viewSelection ) {
		new MutationHandler( this.editor, this._buffer ).handle( mutations, viewSelection );
	}
}

/**
 * Helper class for translating DOM mutations into model changes.
 *
 * @private
 */
class MutationHandler {
	/**
	 * Creates an instance of the mutation handler.
	 *
	 * @param {module:core/editor/editor~Editor} editor
	 * @param {module:typing/changebuffer~ChangeBuffer} buffer
	 */
	constructor( editor, buffer ) {
		/**
		 * Editor instance for which mutations are handled.
		 *
		 * @readonly
		 * @member {module:core/editor/editor~Editor} #editor
		 */
		this.editor = editor;

		/**
		 * The editing controller.
		 *
		 * @readonly
		 * @member {module:engine/controller/editingcontroller~EditingController} #editing
		 */
		this.editing = this.editor.editing;

		/**
		 * The change buffer;
		 *
		 * @readonly
		 * @member {module:typing/changebuffer~ChangeBuffer} #buffer
		 */
		this.buffer = buffer;
	}

	/**
	 * Handles given mutations.
	 *
	 * @param {Array.<module:engine/view/document~MutatatedText|module:engine/view/document~MutatatedChildren>} mutations
	 * @param {module:engine/view/selection~Selection|null} viewSelection
	 */
	handle( mutations, viewSelection ) {
		for ( let mutation of mutations ) {
			// Fortunately it will never be both.
			this._handleTextMutation( mutation, viewSelection );
			this._handleTextNodeInsertion( mutation );
		}
	}

	_handleTextMutation( mutation, viewSelection ) {
		if ( mutation.type != 'text' ) {
			return;
		}

		// Replace &nbsp; inserted by the browser with normal space.
		// We want only normal spaces in the model and in the view. Renderer and DOM Converter will be then responsible
		// for rendering consecutive spaces using &nbsp;, but the model and the view has to be clear.
		// Other feature may introduce inserting non-breakable space on specific key stroke (for example shift + space).
		// However then it will be handled outside of mutations, like enter key is.
		// The replacing is here because it has to be done before `diff` and `diffToChanges` functions, as they
		// take `newText` and compare it to (cleaned up) view.
		// It could also be done in mutation observer too, however if any outside plugin would like to
		// introduce additional events for mutations, they would get already cleaned up version (this may be good or not).
		const newText = mutation.newText.replace( /\u00A0/g, ' ' );
		// To have correct `diffResult`, we also compare view node text data with &nbsp; replaced by space.
		const oldText = mutation.oldText.replace( /\u00A0/g, ' ' );

		const diffResult = diff( oldText, newText );

		// Index where the first change happens. Used to set the position from which nodes will be removed and where will be inserted.
		let firstChangeAt = null;
		// Index where the last change happens. Used to properly count how many characters have to be removed and inserted.
		let lastChangeAt = null;

		// Get `firstChangeAt` and `lastChangeAt`.
		for ( let i = 0; i < diffResult.length; i++ ) {
			const change = diffResult[ i ];

			if ( change != 'equal' ) {
				firstChangeAt = firstChangeAt === null ? i : firstChangeAt;
				lastChangeAt = i;
			}
		}

		// How many characters, starting from `firstChangeAt`, should be removed.
		let deletions = 0;
		// How many characters, starting from `firstChangeAt`, should be inserted (basing on mutation.newText).
		let insertions = 0;

		for ( let i = firstChangeAt; i <= lastChangeAt; i++ ) {
			// If there is no change (equal) or delete, the character is existing in `oldText`. We count it for removing.
			if ( diffResult[ i ] != 'insert' ) {
				deletions++;
			}

			// If there is no change (equal) or insert, the character is existing in `newText`. We count it for inserting.
			if ( diffResult[ i ] != 'delete' ) {
				insertions++;
			}
		}

		// Try setting new model selection according to passed view selection.
		let modelSelectionPosition = null;

		if ( viewSelection ) {
			modelSelectionPosition = this.editing.mapper.toModelPosition( viewSelection.anchor );
		}

		// Get the position in view and model where the changes will happen.
		const viewPos = new ViewPosition( mutation.node, firstChangeAt );
		const modelPos = this.editing.mapper.toModelPosition( viewPos );
<<<<<<< HEAD
		const removeRange = deletions > 0 ? ModelRange.createFromPositionAndShift( modelPos, deletions ) : null;
		const insertText = mutation.newText.substr( firstChangeAt, insertions );

		this.editor.execute( 'input', {
			text: insertText,
			range: removeRange,
			selectionAnchor: modelSelectionPosition,
			buffer: this.buffer
		} );
=======

		// Remove appropriate number of characters from the model text node.
		if ( deletions > 0 ) {
			const removeRange = ModelRange.createFromPositionAndShift( modelPos, deletions );
			this._remove( removeRange, deletions );
		}

		// Insert appropriate characters basing on `mutation.text`.
		const insertedText = newText.substr( firstChangeAt, insertions );
		this._insert( modelPos, insertedText );

		// If there was `viewSelection` and it got correctly mapped, collapse selection at found model position.
		if ( modelSelectionPosition ) {
			this.editing.model.selection.collapse( modelSelectionPosition );
		}
>>>>>>> 6f3e7f9b
	}

	_handleTextNodeInsertion( mutation ) {
		if ( mutation.type != 'children' ) {
			return;
		}

		// One new node.
		if ( mutation.newChildren.length - mutation.oldChildren.length != 1 ) {
			return;
		}

		// Which is text.
		const diffResult = diff( mutation.oldChildren, mutation.newChildren, compareChildNodes );
		const changes = diffToChanges( diffResult, mutation.newChildren );

		// In case of [ delete, insert, insert ] the previous check will not exit.
		if ( changes.length > 1 ) {
			return;
		}

		const change = changes[ 0 ];

		// Which is text.
		if ( !( change.values[ 0 ] instanceof ViewText ) ) {
			return;
		}

		const viewPos = new ViewPosition( mutation.node, change.index );
		const modelPos = this.editing.mapper.toModelPosition( viewPos );
		const insertedText = change.values[ 0 ].data;

		this.editor.execute( 'input', {
			// Replace &nbsp; inserted by the browser with normal space.
			// See comment in `_handleTextMutation`.
			// In this case we don't need to do this before `diff` because we diff whole nodes.
			// Just change &nbsp; in case there are some.
			text: insertedText.replace( /\u00A0/g, ' ' ),
			range: new ModelRange( modelPos ),
			buffer: this.buffer
		} );
	}
}

const safeKeycodes = [
	getCode( 'arrowUp' ),
	getCode( 'arrowRight' ),
	getCode( 'arrowDown' ),
	getCode( 'arrowLeft' ),
	9,  // Tab
	16, // Shift
	17, // Ctrl
	18, // Alt
	20, // CapsLock
	27, // Escape
	33, // PageUp
	34, // PageDown
	35, // Home
	36, // End
];

// Function keys.
for ( let code = 112; code <= 135; code++ ) {
	safeKeycodes.push( code );
}

// Returns `true` if a keystroke should not cause any content change caused by "typing".
//
// Note: This implementation is very simple and will need to be refined with time.
//
// @param {engine.view.observer.keyObserver.KeyEventData} keyData
// @returns {Boolean}
function isSafeKeystroke( keyData ) {
	// Keystrokes which contain Ctrl don't represent typing.
	if ( keyData.ctrlKey ) {
		return true;
	}

	return safeKeycodes.includes( keyData.keyCode );
}

// Helper function that compares whether two given view nodes are same. It is used in `diff` when it's passed an array
// with child nodes.
function compareChildNodes( oldChild, newChild ) {
	if ( oldChild instanceof ViewText && newChild instanceof ViewText ) {
		return oldChild.data === newChild.data;
	} else {
		return oldChild === newChild;
	}
}<|MERGE_RESOLUTION|>--- conflicted
+++ resolved
@@ -214,9 +214,8 @@
 		// Get the position in view and model where the changes will happen.
 		const viewPos = new ViewPosition( mutation.node, firstChangeAt );
 		const modelPos = this.editing.mapper.toModelPosition( viewPos );
-<<<<<<< HEAD
 		const removeRange = deletions > 0 ? ModelRange.createFromPositionAndShift( modelPos, deletions ) : null;
-		const insertText = mutation.newText.substr( firstChangeAt, insertions );
+		const insertText = newText.substr( firstChangeAt, insertions );
 
 		this.editor.execute( 'input', {
 			text: insertText,
@@ -224,23 +223,6 @@
 			selectionAnchor: modelSelectionPosition,
 			buffer: this.buffer
 		} );
-=======
-
-		// Remove appropriate number of characters from the model text node.
-		if ( deletions > 0 ) {
-			const removeRange = ModelRange.createFromPositionAndShift( modelPos, deletions );
-			this._remove( removeRange, deletions );
-		}
-
-		// Insert appropriate characters basing on `mutation.text`.
-		const insertedText = newText.substr( firstChangeAt, insertions );
-		this._insert( modelPos, insertedText );
-
-		// If there was `viewSelection` and it got correctly mapped, collapse selection at found model position.
-		if ( modelSelectionPosition ) {
-			this.editing.model.selection.collapse( modelSelectionPosition );
-		}
->>>>>>> 6f3e7f9b
 	}
 
 	_handleTextNodeInsertion( mutation ) {
