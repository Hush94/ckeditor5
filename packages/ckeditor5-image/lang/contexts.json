--- conflicted
+++ resolved
@@ -11,18 +11,6 @@
 	"Insert image": "The label for the insert image toolbar button.",
 	"Upload failed": "The title of the notification displayed when upload fails.",
 	"Image toolbar": "The label used by assistive technologies describing an image toolbar attached to an image widget.",
-<<<<<<< HEAD
-	"Resize image": "The label used for the dropdown in the image toolbar containing defined resize options",
-	"Resize image to %0": "The label used for the standalone resize options buttons in the image toolbar",
-	"Resize image to the original size": "The accessibility label of the standalone image resize reset option button in the image toolbar for the screen readers",
-	"Original": "Default label for the resize option that resets the size of the image.",
-	"Image resize list": "The accessibility label of the image resize dropdown list for the screen readers.",
-	"Insert": "The label of submit form button if image src URL input has no value",
-	"Update": "The label of submit form button if image src URL input has value",
-	"Insert image via URL": "The input label for the Insert image via URL form",
-	"Update image URL": "The alternative input label for the Insert image via URL form",
-	"Paste the image source URL.": "The tip label below the Insert image via URL form"
-=======
 	"Resize image": "The label used for the dropdown in the image toolbar containing defined resize options.",
 	"Resize image to %0": "The label used for the standalone resize options buttons in the image toolbar.",
 	"Resize image to the original size": "The accessibility label of the standalone image resize reset option button in the image toolbar for screen readers.",
@@ -31,6 +19,6 @@
 	"Insert": "The label of the form submit button if the image source URL input has no value.",
 	"Update": "The label of the form submit button if the image source URL input has a value.",
 	"Insert image via URL": "The input label for the Insert image via URL form.",
+	"Update image URL": "The input label for the Insert image via URL form for a pre-existing image.",
 	"Paste the image source URL.": "The content of the tip below the Insert image via URL form."
->>>>>>> b1085b2d
 }