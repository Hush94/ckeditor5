/**
 * @license Copyright (c) 2003-2017, CKSource - Frederico Knabben. All rights reserved.
 * For licensing, see LICENSE.md.
 */

import VirtualTestEditor from '@ckeditor/ckeditor5-core/tests/_utils/virtualtesteditor';
import WidgetEngine from '../../src/widget/widgetengine';
import buildModelConverter from '@ckeditor/ckeditor5-engine/src/conversion/buildmodelconverter';
import { setData as setModelData } from '@ckeditor/ckeditor5-engine/src/dev-utils/model';
import { getData as getViewData } from '@ckeditor/ckeditor5-engine/src/dev-utils/view';
import ViewContainer from '@ckeditor/ckeditor5-engine/src/view/containerelement';
<<<<<<< HEAD
import { widgetize, setFakeSelectionLabel } from '../../src/widget/utils';
=======
import ViewEditable from '@ckeditor/ckeditor5-engine/src/view/editableelement';
import { widgetize } from '../../src/widget/utils';
>>>>>>> f4f60910

describe( 'WidgetEngine', () => {
	let editor, document, viewDocument;

	beforeEach( () => {
		return VirtualTestEditor.create( {
			plugins: [ WidgetEngine ]
		} )
			.then( newEditor => {
				editor = newEditor;
				document = editor.document;
				viewDocument = editor.editing.view;
				document.schema.registerItem( 'widget', '$block' );
				document.schema.registerItem( 'editable' );
				document.schema.allow( { name: '$inline', inside: 'editable' } );
				document.schema.allow( { name: 'editable', inside: 'widget' } );
				document.schema.allow( { name: 'editable', inside: '$root' } );

				buildModelConverter().for( editor.editing.modelToView )
					.fromElement( 'widget' )
<<<<<<< HEAD
					.toElement( () => {
						const element = widgetize( new ViewContainer( 'div' ) );
						setFakeSelectionLabel( element, 'fake selection' );

						return element;
					} );
=======
					.toElement( () => widgetize( new ViewContainer( 'div' ) ) );

				buildModelConverter().for( editor.editing.modelToView )
					.fromElement( 'editable' )
					.toElement( () => new ViewEditable( 'figcaption', { contenteditable: true } ) );
>>>>>>> f4f60910
			} );
	} );

	it( 'should be loaded', () => {
		expect( editor.plugins.get( WidgetEngine ) ).to.be.instanceOf( WidgetEngine );
	} );

	it( 'should apply fake view selection if model selection is on widget element', () => {
		setModelData( document, '[<widget>foo bar</widget>]' );

		expect( getViewData( viewDocument ) ).to.equal(
			'[<div class="ck-widget ck-widget_selected" contenteditable="false">foo bar</div>]'
		);
		expect( viewDocument.selection.isFake ).to.be.true;
	} );

	it( 'should use element\'s fake selection label if one is provided', () => {
		setModelData( document, '[<widget>foo bar</widget>]' );

		expect( viewDocument.selection.fakeSelectionLabel ).to.equal( 'fake selection' );
	} );

	it( 'fake selection should be empty if widget is not selected', () => {
		setModelData( document, '<widget>foo bar</widget>' );

		expect( viewDocument.selection.fakeSelectionLabel ).to.equal( '' );
	} );

	it( 'should toggle selected class', () => {
		setModelData( document, '[<widget>foo</widget>]' );

		expect( getViewData( viewDocument ) ).to.equal(
			'[<div class="ck-widget ck-widget_selected" contenteditable="false">foo</div>]'
		);

		document.enqueueChanges( () => {
			document.selection.collapseToStart();
		} );

		expect( getViewData( viewDocument ) ).to.equal(
			'[]<div class="ck-widget" contenteditable="false">foo</div>'
		);
	} );

	it( 'should do nothing when selection is placed in other editable', () => {
		setModelData( document, '<widget><editable>foo bar</editable></widget><editable>[baz]</editable>' );

		expect( getViewData( viewDocument ) ).to.equal(
			'<div class="ck-widget" contenteditable="false">' +
				'<figcaption contenteditable="true">foo bar</figcaption>' +
			'</div>' +
			'<figcaption contenteditable="true">{baz}</figcaption>'
		);
	} );
} );<|MERGE_RESOLUTION|>--- conflicted
+++ resolved
@@ -9,12 +9,8 @@
 import { setData as setModelData } from '@ckeditor/ckeditor5-engine/src/dev-utils/model';
 import { getData as getViewData } from '@ckeditor/ckeditor5-engine/src/dev-utils/view';
 import ViewContainer from '@ckeditor/ckeditor5-engine/src/view/containerelement';
-<<<<<<< HEAD
+import ViewEditable from '@ckeditor/ckeditor5-engine/src/view/editableelement';
 import { widgetize, setFakeSelectionLabel } from '../../src/widget/utils';
-=======
-import ViewEditable from '@ckeditor/ckeditor5-engine/src/view/editableelement';
-import { widgetize } from '../../src/widget/utils';
->>>>>>> f4f60910
 
 describe( 'WidgetEngine', () => {
 	let editor, document, viewDocument;
@@ -35,20 +31,16 @@
 
 				buildModelConverter().for( editor.editing.modelToView )
 					.fromElement( 'widget' )
-<<<<<<< HEAD
 					.toElement( () => {
 						const element = widgetize( new ViewContainer( 'div' ) );
 						setFakeSelectionLabel( element, 'fake selection' );
 
 						return element;
 					} );
-=======
-					.toElement( () => widgetize( new ViewContainer( 'div' ) ) );
 
 				buildModelConverter().for( editor.editing.modelToView )
 					.fromElement( 'editable' )
 					.toElement( () => new ViewEditable( 'figcaption', { contenteditable: true } ) );
->>>>>>> f4f60910
 			} );
 	} );
 
