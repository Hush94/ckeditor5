--- conflicted
+++ resolved
@@ -79,12 +79,8 @@
 			editorElement.remove();
 		} );
 
-<<<<<<< HEAD
-		it( 'should return only "insertImageViaUrl" integration and throw warning about missing integration', async () => {
-=======
 		it( 'should return only "insertImageViaUrl" integration and throw warning' +
 			'for "image-upload-integrations-invalid-view" error', async () => {
->>>>>>> f7729115
 			const editorElement = document.createElement( 'div' );
 			document.body.appendChild( editorElement );
 
@@ -113,11 +109,7 @@
 			expect( Object.values( prepareIntegrations( editor ) ).length ).to.equal( 1 );
 
 			sinon.assert.calledOnce( consoleWarn );
-<<<<<<< HEAD
-			expect( /Integration "openCKFinder" doesn't exist/gmi.test( consoleWarn.args[ 0 ][ 0 ] ) ).to.be.true;
-=======
 			expect( /image-upload-integrations-invalid-view/gmi.test( consoleWarn.args[ 0 ][ 0 ] ) ).to.be.true;
->>>>>>> f7729115
 
 			editor.destroy();
 			editorElement.remove();
