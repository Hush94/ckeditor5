--- conflicted
+++ resolved
@@ -23,25 +23,17 @@
 let model = null;
 let _uid = 1;
 
-<<<<<<< HEAD
-ClassicEditor.create( document.querySelector( '#editor' ), {
-	plugins: [ Enter, Typing, Paragraph, Bold, Italic, List, Heading, Undo ],
-	toolbar: [ 'headings', 'bold', 'italic', 'bulletedList', 'numberedList', 'undo', 'redo' ]
-} )
-=======
 ClassicEditor
 	.create( document.querySelector( '#editor' ), {
 		plugins: [ Enter, Typing, Paragraph, Bold, Italic, List, Heading, Undo ],
 		toolbar: [ 'headings', 'bold', 'italic', 'bulletedList', 'numberedList', 'undo', 'redo' ]
 	} )
->>>>>>> cf6f0586
 	.then( editor => {
 		window.editor = editor;
 		model = window.editor.editing.model;
 
 		buildModelConverter().for( editor.editing.modelToView )
 			.fromMarker( 'highlight' )
-<<<<<<< HEAD
 			.toVirtualSelection( data => {
 				const color = data.markerName.split( ':' )[ 1 ];
 
@@ -49,12 +41,6 @@
 					class: 'h-' + color,
 					priority: 1
 				};
-=======
-			.toElement( data => {
-				const color = data.name.split( ':' )[ 1 ];
-
-				return new ViewAttributeElement( 'span', { class: 'h-' + color } );
->>>>>>> cf6f0586
 			} );
 
 		window.document.getElementById( 'add-yellow' ).addEventListener( 'mousedown', e => {
@@ -89,11 +75,7 @@
 
 		model.enqueueChanges( () => {
 			const root = model.getRoot();
-<<<<<<< HEAD
-			const range = new Range( new Position( root, [ 0, 10 ] ), new Position( root, [ 1, 5 ] ) );
-=======
 			const range = new Range( new Position( root, [ 0, 10 ] ), new Position( root, [ 0, 16 ] ) );
->>>>>>> cf6f0586
 			const name = 'highlight:yellow:' + uid();
 
 			markerNames.push( name );
