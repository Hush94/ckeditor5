--- conflicted
+++ resolved
@@ -713,59 +713,6 @@
 				expectOperation( transOp[ 2 ], expected );
 			} );
 		} );
-<<<<<<< HEAD
-
-		describe( 'by MoveOperation to graveyard', () => {
-			beforeEach( () => {
-				start = new Position( doc.graveyard, [ 2, 0 ] );
-				end = new Position( doc.graveyard, [ 2, 4 ] );
-
-				range = new Range( start, end );
-
-				op = new AttributeOperation( range, 'foo', 'abc', 'bar', 0 );
-
-				expected.range = new Range( start, end );
-			} );
-
-			it( 'remove operation inserted elements before attribute operation range: increment path', () => {
-				const transformBy = new MoveOperation(
-					new Position( root, [ 0 ] ),
-					2,
-					new Position( doc.graveyard, [ 0 ] ),
-					0
-				);
-
-				transformBy.targetPosition.path = [ 0 ];
-
-				const transOp = transform.transform( op, transformBy );
-
-				expect( transOp.length ).to.equal( 1 );
-
-				expected.range.start.path = [ 4, 0 ];
-				expected.range.end.path = [ 4, 4 ];
-
-				expectOperation( transOp[ 0 ], expected );
-			} );
-
-			it( 'remove operation inserted elements after attribute operation range: do nothing', () => {
-				const transformBy = new MoveOperation(
-					new Position( root, [ 0 ] ),
-					2,
-					new Position( doc.graveyard, [ 0 ] ),
-					0
-				);
-
-				transformBy.targetPosition.path = [ 4 ];
-
-				const transOp = transform.transform( op, transformBy );
-
-				expect( transOp.length ).to.equal( 1 );
-
-				expectOperation( transOp[ 0 ], expected );
-			} );
-		} );
-=======
->>>>>>> e00f1bd1
 	} );
 
 	describe( 'RootAttributeOperation', () => {
