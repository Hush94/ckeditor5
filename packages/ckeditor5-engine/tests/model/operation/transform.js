/**
 * @license Copyright (c) 2003-2018, CKSource - Frederico Knabben. All rights reserved.
 * For licensing, see LICENSE.md.
 */

import transform from '../../../src/model/operation/transform';

import Model from '../../../src/model/model';
import RootElement from '../../../src/model/rootelement';
import Node from '../../../src/model/node';
import Position from '../../../src/model/position';
import Range from '../../../src/model/range';

import InsertOperation from '../../../src/model/operation/insertoperation';
import AttributeOperation from '../../../src/model/operation/attributeoperation';
import RootAttributeOperation from '../../../src/model/operation/rootattributeoperation';
import MarkerOperation from '../../../src/model/operation/markeroperation';
import MoveOperation from '../../../src/model/operation/moveoperation';
import RenameOperation from '../../../src/model/operation/renameoperation';
import NoOperation from '../../../src/model/operation/nooperation';

describe( 'transform', () => {
	let model, doc, root, op, nodeA, nodeB, expected;

	beforeEach( () => {
		model = new Model();
		doc = model.document;
		root = doc.createRoot();

		nodeA = new Node();
		nodeB = new Node();
	} );

	function expectOperation( op, params ) {
		for ( const i in params ) {
			if ( params.hasOwnProperty( i ) ) {
				if ( i == 'type' ) {
					expect( op, 'type' ).to.be.instanceof( params[ i ] );
				}
				else if ( params[ i ] instanceof Array ) {
					expect( op[ i ].length, i ).to.equal( params[ i ].length );

					for ( let j = 0; j < params[ i ].length; j++ ) {
						expect( op[ i ][ j ] ).to.equal( params[ i ][ j ] );
					}
				} else if ( params[ i ] instanceof Position || params[ i ] instanceof Range ) {
					expect( op[ i ].isEqual( params[ i ] ), i ).to.be.true;
				} else {
					expect( op[ i ], i ).to.equal( params[ i ] );
				}
			}
		}
	}

	const contextIsStrong = {
		aIsStrong: true,
		wasUndone: () => false,
		getRelation: () => false
	};

	describe( 'InsertOperation', () => {
		let nodeC, nodeD, position;

		beforeEach( () => {
			nodeC = new Node();
			nodeD = new Node();

			position = new Position( root, [ 0, 2, 2 ] );

			op = new InsertOperation( position, [ nodeA, nodeB ], 0 );

			expected = {
				type: InsertOperation,
				position: Position.createFromPosition( position )
			};
		} );

		describe( 'by InsertOperation', () => {
			it( 'target at different position: no position update', () => {
				const transformBy = new InsertOperation(
					new Position( root, [ 1, 3, 2 ] ),
					[ nodeC, nodeD ],
					0
				);

				const transOp = transform.transform( op, transformBy );

				expect( transOp.length ).to.equal( 1 );
				expectOperation( transOp[ 0 ], expected );
			} );

			it( 'target at offset before: increment offset', () => {
				const transformBy = new InsertOperation(
					new Position( root, [ 0, 2, 0 ] ),
					[ nodeC, nodeD ],
					0
				);

				const transOp = transform.transform( op, transformBy );
				expected.position.offset += 2;

				expect( transOp.length ).to.equal( 1 );
				expectOperation( transOp[ 0 ], expected );
			} );

			it( 'target at same offset and is important: increment offset', () => {
				const transformBy = new InsertOperation(
					new Position( root, [ 0, 2, 2 ] ),
					[ nodeC, nodeD ],
					0
				);

				const transOp = transform.transform( op, transformBy );
				expected.position.offset += 2;

				expect( transOp.length ).to.equal( 1 );
				expectOperation( transOp[ 0 ], expected );
			} );

			it( 'target at same offset and is less important: no position update', () => {
				const transformBy = new InsertOperation(
					new Position( root, [ 0, 2, 2 ] ),
					[ nodeC, nodeD ],
					0
				);

				const transOp = transform.transform( op, transformBy, contextIsStrong );

				expect( transOp.length ).to.equal( 1 );
				expectOperation( transOp[ 0 ], expected );
			} );

			it( 'target at same offset and context.insertBefore = false: increment offset', () => {
				const transformBy = new InsertOperation(
					new Position( root, [ 0, 2, 2 ] ),
					[ nodeC, nodeD ],
					0
				);

				const transOp = transform.transform( op, transformBy );
				expected.position.offset += 2;

				expect( transOp.length ).to.equal( 1 );
				expectOperation( transOp[ 0 ], expected );
			} );

			it( 'target at offset after: no position update', () => {
				const transformBy = new InsertOperation(
					new Position( root, [ 0, 2, 3 ] ),
					[ nodeC, nodeD ],
					0
				);

				const transOp = transform.transform( op, transformBy );

				expect( transOp.length ).to.equal( 1 );
				expectOperation( transOp[ 0 ], expected );
			} );

			it( 'target before node from path: increment index on path', () => {
				const transformBy = new InsertOperation(
					new Position( root, [ 0, 1 ] ),
					[ nodeC, nodeD ],
					0
				);

				const transOp = transform.transform( op, transformBy );
				expected.position.path[ 1 ] += 2;

				expect( transOp.length ).to.equal( 1 );
				expectOperation( transOp[ 0 ], expected );
			} );

			it( 'target after node from path: no position update', () => {
				const transformBy = new InsertOperation(
					new Position( root, [ 0, 6 ] ),
					[ nodeC, nodeD ],
					0
				);

				const transOp = transform.transform( op, transformBy );

				expect( transOp.length ).to.equal( 1 );
				expectOperation( transOp[ 0 ], expected );
			} );
		} );

		describe( 'by AttributeOperation', () => {
			it( 'no position update', () => {
				const transformBy = new AttributeOperation(
					Range.createFromPositionAndShift( position, 2 ),
					'foo',
					null,
					'bar',
					0
				);

				const transOp = transform.transform( op, transformBy );

				expect( transOp.length ).to.equal( 1 );
				expectOperation( transOp[ 0 ], expected );
			} );
		} );

		describe( 'by RootAttributeOperation', () => {
			it( 'no position update', () => {
				const transformBy = new RootAttributeOperation(
					root,
					'foo',
					null,
					'bar',
					0
				);

				const transOp = transform.transform( op, transformBy );

				expect( transOp.length ).to.equal( 1 );
				expectOperation( transOp[ 0 ], expected );
			} );
		} );

		describe( 'by MoveOperation', () => {
			it( 'range and target are different than insert position: no position update', () => {
				const transformBy = new MoveOperation(
					new Position( root, [ 1, 3, 2 ] ),
					2,
					new Position( root, [ 2, 1 ] ),
					0
				);

				const transOp = transform.transform( op, transformBy );

				expect( transOp.length ).to.equal( 1 );
				expectOperation( transOp[ 0 ], expected );
			} );

			it( 'range is before insert position offset: decrement offset', () => {
				const transformBy = new MoveOperation(
					new Position( root, [ 0, 2, 0 ] ),
					1,
					new Position( root, [ 1, 1 ] ),
					0
				);

				const transOp = transform.transform( op, transformBy );
				expected.position.offset--;

				expect( transOp.length ).to.equal( 1 );
				expectOperation( transOp[ 0 ], expected );
			} );

			it( 'range offset is after insert position offset: no position update', () => {
				const transformBy = new MoveOperation(
					new Position( root, [ 0, 2, 5 ] ),
					1,
					new Position( root, [ 1, 1 ] ),
					0
				);

				const transOp = transform.transform( op, transformBy );

				expect( transOp.length ).to.equal( 1 );
				expectOperation( transOp[ 0 ], expected );
			} );

			it( 'target offset before insert position offset: increment offset', () => {
				const transformBy = new MoveOperation(
					new Position( root, [ 1, 1 ] ),
					2,
					new Position( root, [ 0, 2, 0 ] ),
					0
				);

				const transOp = transform.transform( op, transformBy );
				expected.position.offset += 2;

				expect( transOp.length ).to.equal( 1 );
				expectOperation( transOp[ 0 ], expected );
			} );

			it( 'target offset after insert position offset: no position update', () => {
				const transformBy = new MoveOperation(
					new Position( root, [ 1, 1 ] ),
					2,
					new Position( root, [ 0, 2, 5 ] ),
					0
				);

				const transOp = transform.transform( op, transformBy );

				expect( transOp.length ).to.equal( 1 );
				expectOperation( transOp[ 0 ], expected );
			} );

			it( 'target offset same as insert position offset and is important: increment offset', () => {
				const transformBy = new MoveOperation(
					new Position( root, [ 1, 1 ] ),
					2,
					new Position( root, [ 0, 2, 2 ] ),
					0
				);

				const transOp = transform.transform( op, transformBy );
				expected.position.offset += 2;

				expect( transOp.length ).to.equal( 1 );
				expectOperation( transOp[ 0 ], expected );
			} );

			it( 'target offset same as insert position offset and is less important: increment offset', () => {
				const transformBy = new MoveOperation(
					new Position( root, [ 1, 1 ] ),
					2,
					new Position( root, [ 0, 2, 2 ] ),
					0
				);

				const transOp = transform.transform( op, transformBy, contextIsStrong );
				expected.position.offset += 2;

				expect( transOp.length ).to.equal( 1 );
				expectOperation( transOp[ 0 ], expected );
			} );

			it( 'range is before node from insert position path: decrement index on path', () => {
				const transformBy = new MoveOperation(
					new Position( root, [ 0, 0 ] ),
					1,
					new Position( root, [ 1, 0 ] ),
					0
				);

				const transOp = transform.transform( op, transformBy );
				expected.position.path[ 1 ] -= 1;

				expect( transOp.length ).to.equal( 1 );
				expectOperation( transOp[ 0 ], expected );
			} );

			it( 'range is after node from insert position path: no position update', () => {
				const transformBy = new MoveOperation(
					new Position( root, [ 0, 4 ] ),
					2,
					new Position( root, [ 1, 0 ] ),
					0
				);

				const transOp = transform.transform( op, transformBy );

				expect( transOp.length ).to.equal( 1 );
				expectOperation( transOp[ 0 ], expected );
			} );

			it( 'target before node from insert position path: increment index on path', () => {
				const transformBy = new MoveOperation(
					new Position( root, [ 1, 0 ] ),
					2,
					new Position( root, [ 0, 0 ] ),
					0
				);

				const transOp = transform.transform( op, transformBy );
				expected.position.path[ 1 ] += 2;

				expect( transOp.length ).to.equal( 1 );
				expectOperation( transOp[ 0 ], expected );
			} );

			it( 'target after node from insert position path: no position update', () => {
				const transformBy = new MoveOperation(
					new Position( root, [ 1, 0 ] ),
					2,
					new Position( root, [ 0, 4 ] ),
					0
				);

				const transOp = transform.transform( op, transformBy );

				expect( transOp.length ).to.equal( 1 );
				expectOperation( transOp[ 0 ], expected );
			} );

			it( 'range has node that contains insert position: update position', () => {
				const transformBy = new MoveOperation(
					new Position( root, [ 0, 1 ] ),
					2,
					new Position( root, [ 1, 1 ] ),
					0
				);

				const transOp = transform.transform( op, transformBy );
				expected.position.path = [ 1, 2, 2 ];

				expect( transOp.length ).to.equal( 1 );
				expectOperation( transOp[ 0 ], expected );
			} );

			it( 'range contains insert position (on same level): update position', () => {
				const transformBy = new MoveOperation(
					new Position( root, [ 0, 2, 0 ] ),
					4,
					new Position( root, [ 1, 0 ] ),
					0
				);

				const transOp = transform.transform( op, transformBy );
				expected.position.path = [ 1, 2 ];

				expect( transOp.length ).to.equal( 1 );
				expectOperation( transOp[ 0 ], expected );
			} );
		} );

		describe( 'by NoOperation', () => {
			it( 'no operation update', () => {
				const transformBy = new NoOperation( 0 );

				const transOp = transform.transform( op, transformBy );

				expect( transOp.length ).to.equal( 1 );
				expectOperation( transOp[ 0 ], expected );
			} );
		} );

		describe( 'by RenameOperation', () => {
			it( 'no position update', () => {
				const transformBy = new RenameOperation( new Position( root, [ 0, 2, 0 ] ), 'oldName', 'newName', 0 );

				const transOp = transform.transform( op, transformBy );

				expect( transOp.length ).to.equal( 1 );
				expectOperation( transOp[ 0 ], expected );
			} );
		} );

		describe( 'by MarkerOperation', () => {
			it( 'no position update', () => {
				const newRange = new Range( new Position( root, [ 0, 2, 0 ] ), new Position( root, [ 0, 2, 4 ] ) );
				const transformBy = new MarkerOperation( 'name', null, newRange, model.markers, 0 );

				const transOp = transform.transform( op, transformBy );

				expect( transOp.length ).to.equal( 1 );
				expectOperation( transOp[ 0 ], expected );
			} );
		} );
	} );

	describe( 'AttributeOperation', () => {
		let start, end, range;

		beforeEach( () => {
			start = new Position( root, [ 0, 2, 1 ] );
			end = new Position( root, [ 0, 2, 4 ] );

			range = new Range( start, end );

			op = new AttributeOperation( range, 'foo', 'abc', 'bar', 0 );

			expected = {
				type: AttributeOperation,
				range,
				key: 'foo',
				oldValue: 'abc',
				newValue: 'bar'
			};
		} );

		describe( 'by InsertOperation', () => {
			it( 'target at offset before: increment offset', () => {
				const transformBy = new InsertOperation(
					new Position( root, [ 0, 2, 0 ] ),
					[ nodeA, nodeB ],
					0
				);

				const transOp = transform.transform( op, transformBy );

				expected.range.start.offset += 2;
				expected.range.end.offset += 2;

				expect( transOp.length ).to.equal( 1 );
				expectOperation( transOp[ 0 ], expected );
			} );

			it( 'target at same offset: increment offset', () => {
				const transformBy = new InsertOperation(
					new Position( root, [ 0, 2, 1 ] ),
					[ nodeA, nodeB ],
					0
				);

				const transOp = transform.transform( op, transformBy );

				expected.range.start.offset += 2;
				expected.range.end.offset += 2;

				expect( transOp.length ).to.equal( 1 );
				expectOperation( transOp[ 0 ], expected );
			} );
		} );

		describe( 'by MoveOperation', () => {
			it( 'range offset is before change range start offset: decrement offset', () => {
				const transformBy = new MoveOperation(
					new Position( root, [ 0, 2, 0 ] ),
					1,
					new Position( root, [ 2, 4, 1 ] ),
					0
				);

				const transOp = transform.transform( op, transformBy );

				expected.range.start.offset--;
				expected.range.end.offset--;

				expect( transOp.length ).to.equal( 1 );
				expectOperation( transOp[ 0 ], expected );
			} );

			it( 'target offset is before change range start offset: increment offset', () => {
				const transformBy = new MoveOperation(
					new Position( root, [ 2, 4, 1 ] ),
					2,
					new Position( root, [ 0, 2, 0 ] ),
					0
				);

				const transOp = transform.transform( op, transformBy );

				expected.range.start.offset += 2;
				expected.range.end.offset += 2;

				expect( transOp.length ).to.equal( 1 );
				expectOperation( transOp[ 0 ], expected );
			} );

			it( 'range intersects on left with change range: split into two operations', () => {
				const transformBy = new MoveOperation(
					new Position( root, [ 0, 2, 2 ] ),
					4,
					new Position( root, [ 2, 4, 1 ] ),
					0
				);

				const transOp = transform.transform( op, transformBy );

				expect( transOp.length ).to.equal( 2 );

				expected.range.end.offset -= 2;

				expectOperation( transOp[ 0 ], expected );

				expected.range.start.path = [ 2, 4, 1 ];
				expected.range.end.path = [ 2, 4, 3 ];

				expectOperation( transOp[ 1 ], expected );
			} );

			it( 'range intersects on right with change range: split into two operation', () => {
				const transformBy = new MoveOperation(
					new Position( root, [ 0, 2, 0 ] ),
					2,
					new Position( root, [ 2, 4, 1 ] ),
					0
				);

				const transOp = transform.transform( op, transformBy );

				expect( transOp.length ).to.equal( 2 );

				expected.range.start.offset -= 1;
				expected.range.end.offset -= 2;

				expectOperation( transOp[ 0 ], expected );

				expected.range.start.path = [ 2, 4, 2 ];
				expected.range.end.path = [ 2, 4, 3 ];

				expectOperation( transOp[ 1 ], expected );
			} );

			it( 'range contains change range: update change range', () => {
				const transformBy = new MoveOperation(
					new Position( root, [ 0, 1 ] ),
					3,
					new Position( root, [ 2, 4, 1 ] ),
					0
				);

				const transOp = transform.transform( op, transformBy );

				expected.range.start.path = [ 2, 4, 2, 1 ];
				expected.range.end.path = [ 2, 4, 2, 4 ];

				expect( transOp.length ).to.equal( 1 );
				expectOperation( transOp[ 0 ], expected );
			} );

			it( 'range is inside change range: split into two operations', () => {
				const transformBy = new MoveOperation(
					new Position( root, [ 0, 2, 2 ] ),
					1,
					new Position( root, [ 2, 4, 1 ] ),
					0
				);

				const transOp = transform.transform( op, transformBy );

				expect( transOp.length ).to.equal( 3 );

				expected.range.start.path = [ 0, 2, 1 ];
				expected.range.end.path = [ 0, 2, 2 ];

				expectOperation( transOp[ 0 ], expected );

				expected.range.start.path = [ 0, 2, 2 ];
				expected.range.end.path = [ 0, 2, 3 ];

				expectOperation( transOp[ 1 ], expected );

				expected.range.start.path = [ 2, 4, 1 ];
				expected.range.end.path = [ 2, 4, 2 ];

				expectOperation( transOp[ 2 ], expected );
			} );

			it( 'range is same as change range: update change range', () => {
				const transformBy = new MoveOperation(
					new Position( root, [ 0, 2, 1 ] ),
					3,
					new Position( root, [ 2, 4, 1 ] ),
					0
				);

				const transOp = transform.transform( op, transformBy );

				expected.range.start.path = [ 2, 4, 1 ];
				expected.range.end.path = [ 2, 4, 4 ];

				expect( transOp.length ).to.equal( 1 );
				expectOperation( transOp[ 0 ], expected );
			} );

			it( 'target inside change range: split into two operations', () => {
				const transformBy = new MoveOperation(
					new Position( root, [ 2, 4, 1 ] ),
					2,
					new Position( root, [ 0, 2, 2 ] ),
					0
				);

				const transOp = transform.transform( op, transformBy );

				expect( transOp.length ).to.equal( 2 );

				expected.range.end.offset = 2;

				expectOperation( transOp[ 0 ], expected );

				expected.range.start.offset = 4;
				expected.range.end.offset = 6;

				expectOperation( transOp[ 1 ], expected );
			} );

			it( 'range intersects change range and target inside change range: split into three operations', () => {
				const transformBy = new MoveOperation(
					new Position( root, [ 0, 2, 0 ] ),
					2,
					new Position( root, [ 0, 2, 3 ] ),
					0
				);

				const transOp = transform.transform( op, transformBy );

				expect( transOp.length ).to.equal( 3 );

				expected.range.start.path = [ 0, 2, 0 ];
				expected.range.end.path = [ 0, 2, 1 ];

				expectOperation( transOp[ 0 ], expected );

				expected.range.start.path = [ 0, 2, 1 ];
				expected.range.end.path = [ 0, 2, 2 ];

				expectOperation( transOp[ 1 ], expected );

				expected.range.start.path = [ 0, 2, 2 ];
				expected.range.end.path = [ 0, 2, 3 ];

				expectOperation( transOp[ 2 ], expected );
			} );
		} );

		describe( 'by MoveOperation to graveyard', () => {
			beforeEach( () => {
				start = new Position( doc.graveyard, [ 2, 0 ] );
				end = new Position( doc.graveyard, [ 2, 4 ] );

				range = new Range( start, end );

				op = new AttributeOperation( range, 'foo', 'abc', 'bar', 0 );

				expected.range = new Range( start, end );
			} );

			it( 'remove operation inserted elements before attribute operation range: increment path', () => {
				const transformBy = new MoveOperation(
					new Position( root, [ 0 ] ),
					2,
					new Position( doc.graveyard, [ 0 ] ),
					0
				);

				transformBy.targetPosition.path = [ 0 ];

				const transOp = transform.transform( op, transformBy );

				expect( transOp.length ).to.equal( 1 );

				expected.range.start.path = [ 4, 0 ];
				expected.range.end.path = [ 4, 4 ];

				expectOperation( transOp[ 0 ], expected );
			} );

			it( 'remove operation inserted elements after attribute operation range: do nothing', () => {
				const transformBy = new MoveOperation(
					new Position( root, [ 0 ] ),
					2,
					new Position( doc.graveyard, [ 0 ] ),
					0
				);

				transformBy.targetPosition.path = [ 4 ];

				const transOp = transform.transform( op, transformBy );

				expect( transOp.length ).to.equal( 1 );

				expectOperation( transOp[ 0 ], expected );
			} );
		} );
	} );

	describe( 'RootAttributeOperation', () => {
		const diffRoot = new RootElement( null );

		beforeEach( () => {
			expected = {
				type: RootAttributeOperation,
				key: 'foo',
				oldValue: 'abc',
				newValue: 'bar'
			};

			op = new RootAttributeOperation( root, 'foo', 'abc', 'bar', 0 );
		} );

		describe( 'by InsertOperation', () => {
			it( 'no operation update', () => {
				const transformBy = new InsertOperation(
					new Position( root, [ 0 ] ),
					'a',
					0
				);

				const transOp = transform.transform( op, transformBy );

				expect( transOp.length ).to.equal( 1 );
				expectOperation( transOp[ 0 ], expected );
			} );
		} );

		describe( 'by AttributeOperation', () => {
			it( 'no operation update', () => {
				const transformBy = new AttributeOperation(
					new Range(
						new Position( root, [ 0 ] ),
						new Position( root, [ 1 ] )
					),
					'foo',
					'bar',
					'xyz',
					0
				);

				const transOp = transform.transform( op, transformBy );

				expect( transOp.length ).to.equal( 1 );
				expectOperation( transOp[ 0 ], expected );
			} );
		} );

		describe( 'by RootAttributeOperation', () => {
			it( 'changes different root: no operation update', () => {
				const transformBy = new RootAttributeOperation(
					diffRoot,
					'foo',
					'abc',
					'xyz',
					0
				);

				const transOp = transform.transform( op, transformBy );

				expect( transOp.length ).to.equal( 1 );
				expectOperation( transOp[ 0 ], expected );
			} );

			it( 'changes different key: no operation update', () => {
				const transformBy = new RootAttributeOperation(
					root,
					'abc',
					'abc',
					'xyz',
					0
				);

				const transOp = transform.transform( op, transformBy );

				expect( transOp.length ).to.equal( 1 );
				expectOperation( transOp[ 0 ], expected );
			} );

			it( 'sets same value for same key: convert to NoOperation', () => {
				const transformBy = new RootAttributeOperation(
					root,
					'foo',
					'abc',
					'bar',
					0
				);

				const transOp = transform.transform( op, transformBy );

				expect( transOp.length ).to.equal( 1 );
				expectOperation( transOp[ 0 ], {
					type: NoOperation
				} );
			} );

			it( 'sets different value for same key on same root and is important: convert to NoOperation', () => {
				const transformBy = new RootAttributeOperation(
					root,
					'foo',
					'abc',
					'xyz',
					0
				);

				const transOp = transform.transform( op, transformBy );

				expect( transOp.length ).to.equal( 1 );
				expectOperation( transOp[ 0 ], {
					type: NoOperation
				} );
			} );

			it( 'sets different value for same key on same root and is less important: change oldValue', () => {
				const transformBy = new RootAttributeOperation(
					root,
					'foo',
					'abc',
					'xyz',
					0
				);

				const transOp = transform.transform( op, transformBy, contextIsStrong );

				expected.oldValue = 'xyz';

				expect( transOp.length ).to.equal( 1 );
				expectOperation( transOp[ 0 ], expected );
			} );
		} );

		describe( 'by MoveOperation', () => {
			it( 'no operation update', () => {
				const transformBy = new MoveOperation(
					new Position( root, [ 0 ] ),
					2,
					new Position( root, [ 1 ] ),
					0
				);

				const transOp = transform.transform( op, transformBy );

				expect( transOp.length ).to.equal( 1 );
				expectOperation( transOp[ 0 ], expected );
			} );
		} );

		describe( 'by NoOperation', () => {
			it( 'no operation update', () => {
				const transformBy = new NoOperation( 0 );

				const transOp = transform.transform( op, transformBy );

				expect( transOp.length ).to.equal( 1 );
				expectOperation( transOp[ 0 ], expected );
			} );
		} );

		describe( 'by RenameOperation', () => {
			it( 'no position update', () => {
				const transformBy = new RenameOperation( new Position( root, [ 0 ] ), 'oldName', 'newName', 0 );

				const transOp = transform.transform( op, transformBy );

				expect( transOp.length ).to.equal( 1 );
				expectOperation( transOp[ 0 ], expected );
			} );
		} );

		describe( 'by MarkerOperation', () => {
			it( 'no position update', () => {
				const newRange = new Range( new Position( root, [ 0, 2, 0 ] ), new Position( root, [ 0, 2, 8 ] ) );
				const transformBy = new MarkerOperation( 'name', null, newRange, model.markers, 0 );

				const transOp = transform.transform( op, transformBy );

				expect( transOp.length ).to.equal( 1 );
				expectOperation( transOp[ 0 ], expected );
			} );
		} );
	} );

	describe( 'MoveOperation', () => {
		let sourcePosition, targetPosition, rangeEnd, howMany;

		beforeEach( () => {
			sourcePosition = new Position( root, [ 2, 2, 4 ] );
			targetPosition = new Position( root, [ 3, 3, 3 ] );
			howMany = 2;

			rangeEnd = Position.createFromPosition( sourcePosition );
			rangeEnd.offset += howMany;

			op = new MoveOperation( sourcePosition, howMany, targetPosition, 0 );

			expected = {
				type: MoveOperation,
				sourcePosition: Position.createFromPosition( sourcePosition ),
				targetPosition: Position.createFromPosition( targetPosition ),
				howMany
			};
		} );

		describe( 'by InsertOperation', () => {
			it( 'target at different position than move range and target: no operation update', () => {
				const transformBy = new InsertOperation(
					new Position( root, [ 1, 3, 2 ] ),
					[ nodeA, nodeB ],
					0
				);

				const transOp = transform.transform( op, transformBy );

				expect( transOp.length ).to.equal( 1 );
				expectOperation( transOp[ 0 ], expected );
			} );

			it( 'target inside node from move range: no operation update', () => {
				const transformBy = new InsertOperation(
					new Position( root, [ 2, 2, 4, 1 ] ),
					[ nodeA, nodeB ],
					0
				);

				const transOp = transform.transform( op, transformBy );

				expect( transOp.length ).to.equal( 1 );
				expectOperation( transOp[ 0 ], expected );
			} );

			it( 'target at offset before range offset: increment range offset', () => {
				const transformBy = new InsertOperation(
					new Position( root, [ 2, 2, 0 ] ),
					[ nodeA, nodeB ],
					0
				);

				const transOp = transform.transform( op, transformBy );

				expected.sourcePosition.offset += 2;

				expect( transOp.length ).to.equal( 1 );
				expectOperation( transOp[ 0 ], expected );
			} );

			it( 'target at offset after range offset: no operation update', () => {
				const transformBy = new InsertOperation(
					new Position( root, [ 2, 2, 7 ] ),
					[ nodeA, nodeB ],
					0
				);

				const transOp = transform.transform( op, transformBy );

				expect( transOp.length ).to.equal( 1 );
				expectOperation( transOp[ 0 ], expected );
			} );

			it( 'target before node from range start path: increment index on range start path', () => {
				const transformBy = new InsertOperation(
					new Position( root, [ 2, 0 ] ),
					[ nodeA, nodeB ],
					0
				);

				const transOp = transform.transform( op, transformBy );

				expected.sourcePosition.path[ 1 ] += 2;

				expect( transOp.length ).to.equal( 1 );
				expectOperation( transOp[ 0 ], expected );
			} );

			it( 'target after node from range start path: no operation update', () => {
				const transformBy = new InsertOperation(
					new Position( root, [ 2, 3 ] ),
					[ nodeA, nodeB ],
					0
				);

				const transOp = transform.transform( op, transformBy );

				expect( transOp.length ).to.equal( 1 );
				expectOperation( transOp[ 0 ], expected );
			} );

			it( 'target offset before move target offset: increment target offset', () => {
				const transformBy = new InsertOperation(
					new Position( root, [ 3, 3, 2 ] ),
					[ nodeA, nodeB ],
					0
				);

				const transOp = transform.transform( op, transformBy );

				expected.targetPosition.offset += 2;

				expect( transOp.length ).to.equal( 1 );
				expectOperation( transOp[ 0 ], expected );
			} );

			it( 'target offset after move target offset: no operation update', () => {
				const transformBy = new InsertOperation(
					new Position( root, [ 3, 3, 4 ] ),
					[ nodeA, nodeB ],
					0
				);

				const transOp = transform.transform( op, transformBy );

				expect( transOp.length ).to.equal( 1 );
				expectOperation( transOp[ 0 ], expected );
			} );

			it( 'target before node from move target position path: increment index on move target position path', () => {
				const transformBy = new InsertOperation(
					new Position( root, [ 3, 3 ] ),
					[ nodeA, nodeB ],
					0
				);

				const transOp = transform.transform( op, transformBy );

				expected.targetPosition.path[ 1 ] += 2;

				expect( transOp.length ).to.equal( 1 );
				expectOperation( transOp[ 0 ], expected );
			} );

			it( 'target after node from move target position path: no operation update', () => {
				const transformBy = new InsertOperation(
					new Position( root, [ 3, 6 ] ),
					[ nodeA, nodeB ],
					0
				);

				const transOp = transform.transform( op, transformBy );

				expect( transOp.length ).to.equal( 1 );
				expectOperation( transOp[ 0 ], expected );
			} );

			it( 'target offset same as move target offset and is important: no operation update', () => {
				const transformBy = new InsertOperation(
					new Position( root, [ 3, 3, 3 ] ),
					[ nodeA, nodeB ],
					0
				);

				const transOp = transform.transform( op, transformBy );

				expect( transOp.length ).to.equal( 1 );
				expectOperation( transOp[ 0 ], expected );
			} );

			it( 'target offset same as move target offset and is less important: no operation update', () => {
				const transformBy = new InsertOperation(
					new Position( root, [ 3, 3, 3 ] ),
					[ nodeA, nodeB ],
					0
				);

				const transOp = transform.transform( op, transformBy, contextIsStrong );

				expect( transOp.length ).to.equal( 1 );
				expectOperation( transOp[ 0 ], expected );
			} );

			it( 'target inside move range: expand range', () => {
				const transformBy = new InsertOperation(
					new Position( root, [ 2, 2, 5 ] ),
					[ nodeA, nodeB ],
					0
				);

				const transOp = transform.transform( op, transformBy );

				expect( transOp.length ).to.equal( 1 );

				expected.howMany = 4;

				expectOperation( transOp[ 0 ], expected );
			} );

			it( 'target at offset same as range end boundary: no operation update', () => {
				const transformBy = new InsertOperation(
					new Position( root, [ 2, 2, 6 ] ),
					[ nodeA, nodeB ],
					0
				);

				const transOp = transform.transform( op, transformBy );

				expect( transOp.length ).to.equal( 1 );
				expectOperation( transOp[ 0 ], expected );
			} );
		} );

		describe( 'by AttributeOperation', () => {
			it( 'no operation update', () => {
				const transformBy = new AttributeOperation(
					new Range( sourcePosition, rangeEnd ),
					'abc',
					true,
					false,
					0
				);

				const transOp = transform.transform( op, transformBy );

				expect( transOp.length ).to.equal( 1 );
				expectOperation( transOp[ 0 ], expected );
			} );
		} );

		describe( 'by RootAttributeOperation', () => {
			it( 'no operation update', () => {
				const transformBy = new RootAttributeOperation(
					root,
					'foo',
					null,
					'bar',
					0
				);

				const transOp = transform.transform( op, transformBy );

				expect( transOp.length ).to.equal( 1 );
				expectOperation( transOp[ 0 ], expected );
			} );
		} );

		describe( 'by MoveOperation', () => {
			it( 'range and target different than transforming range and target: no operation update', () => {
				const transformBy = new MoveOperation(
					new Position( root, [ 1, 2 ] ),
					3,
					new Position( root, [ 4, 1, 0 ] ),
					0
				);

				const transOp = transform.transform( op, transformBy );

				expect( transOp.length ).to.equal( 1 );
				expectOperation( transOp[ 0 ], expected );
			} );

			it( 'target offset before transforming range start offset: increment range offset', () => {
				const transformBy = new MoveOperation(
					new Position( root, [ 4, 1, 0 ] ),
					2,
					new Position( root, [ 2, 2, 0 ] ),
					0
				);

				const transOp = transform.transform( op, transformBy );

				expected.sourcePosition.offset += 2;

				expect( transOp.length ).to.equal( 1 );
				expectOperation( transOp[ 0 ], expected );
			} );

			it( 'target offset after transforming range start offset: no operation update', () => {
				const transformBy = new MoveOperation(
					new Position( root, [ 4, 1, 0 ] ),
					2,
					new Position( root, [ 2, 2, 7 ] ),
					0
				);

				const transOp = transform.transform( op, transformBy );

				expect( transOp.length ).to.equal( 1 );
				expectOperation( transOp[ 0 ], expected );
			} );

			it( 'range start offset before transforming range start offset: decrement range offset', () => {
				const transformBy = new MoveOperation(
					new Position( root, [ 2, 2, 0 ] ),
					2,
					new Position( root, [ 4, 1, 0 ] ),
					0
				);

				const transOp = transform.transform( op, transformBy );

				expected.sourcePosition.offset -= 2;

				expect( transOp.length ).to.equal( 1 );
				expectOperation( transOp[ 0 ], expected );
			} );

			it( 'range start offset after transforming range start offset: no operation update', () => {
				const transformBy = new MoveOperation(
					new Position( root, [ 2, 2, 9 ] ),
					2,
					new Position( root, [ 4, 1, 0 ] ),
					0
				);

				const transOp = transform.transform( op, transformBy, contextIsStrong );

				expect( transOp.length ).to.equal( 1 );
				expectOperation( transOp[ 0 ], expected );
			} );

			it( 'target before node from transforming range start path: increment index on range start path', () => {
				const transformBy = new MoveOperation(
					new Position( root, [ 4, 1, 0 ] ),
					2,
					new Position( root, [ 2, 1 ] ),
					0
				);

				const transOp = transform.transform( op, transformBy );

				expected.sourcePosition.path[ 1 ] += 2;

				expect( transOp.length ).to.equal( 1 );
				expectOperation( transOp[ 0 ], expected );
			} );

			it( 'target after node from transforming range start path: no operation update', () => {
				const transformBy = new MoveOperation(
					new Position( root, [ 4, 1, 0 ] ),
					2,
					new Position( root, [ 2, 5 ] ),
					0
				);

				const transOp = transform.transform( op, transformBy );

				expect( transOp.length ).to.equal( 1 );
				expectOperation( transOp[ 0 ], expected );
			} );

			it( 'range before node from transforming range start path: decrement index on range start path', () => {
				const transformBy = new MoveOperation(
					new Position( root, [ 2, 0 ] ),
					1,
					new Position( root, [ 4, 1, 0 ] ),
					0
				);

				const transOp = transform.transform( op, transformBy );

				expected.sourcePosition.path[ 1 ] -= 1;

				expect( transOp.length ).to.equal( 1 );
				expectOperation( transOp[ 0 ], expected );
			} );

			it( 'range after node from transforming range start path: no operation update', () => {
				const transformBy = new MoveOperation(
					new Position( root, [ 2, 3 ] ),
					2,
					new Position( root, [ 4, 1, 0 ] ),
					0
				);

				const transOp = transform.transform( op, transformBy );

				expect( transOp.length ).to.equal( 1 );
				expectOperation( transOp[ 0 ], expected );
			} );

			it( 'target offset before transforming target offset: increment target offset', () => {
				const transformBy = new MoveOperation(
					new Position( root, [ 4, 1, 0 ] ),
					2,
					new Position( root, [ 3, 3, 0 ] ),
					0
				);

				const transOp = transform.transform( op, transformBy );

				expected.targetPosition.offset += 2;

				expect( transOp.length ).to.equal( 1 );
				expectOperation( transOp[ 0 ], expected );
			} );

			it( 'target offset after transforming target offset: no operation update', () => {
				const transformBy = new MoveOperation(
					new Position( root, [ 4, 1, 0 ] ),
					2,
					new Position( root, [ 3, 3, 5 ] ),
					0
				);

				const transOp = transform.transform( op, transformBy );

				expect( transOp.length ).to.equal( 1 );
				expectOperation( transOp[ 0 ], expected );
			} );

			it( 'range offset before transforming target offset: decrement target offset', () => {
				const transformBy = new MoveOperation(
					new Position( root, [ 3, 3, 0 ] ),
					2,
					new Position( root, [ 4, 1, 0 ] ),
					0
				);

				const transOp = transform.transform( op, transformBy );

				expected.targetPosition.offset -= 2;

				expect( transOp.length ).to.equal( 1 );
				expectOperation( transOp[ 0 ], expected );
			} );

			it( 'range offset after transforming target offset: no operation update', () => {
				const transformBy = new MoveOperation(
					new Position( root, [ 3, 3, 5 ] ),
					2,
					new Position( root, [ 4, 1, 0 ] ),
					0
				);

				const transOp = transform.transform( op, transformBy );

				expect( transOp.length ).to.equal( 1 );
				expectOperation( transOp[ 0 ], expected );
			} );

			it( 'target before node from transforming target path: increment index on target path', () => {
				const transformBy = new MoveOperation(
					new Position( root, [ 4, 1, 0 ] ),
					2,
					new Position( root, [ 3, 1 ] ),
					0
				);

				const transOp = transform.transform( op, transformBy );

				expected.targetPosition.path[ 1 ] += 2;

				expect( transOp.length ).to.equal( 1 );
				expectOperation( transOp[ 0 ], expected );
			} );

			it( 'target after node from transforming target path: no operation update', () => {
				const transformBy = new MoveOperation(
					new Position( root, [ 4, 1, 0 ] ),
					2,
					new Position( root, [ 3, 5 ] ),
					0
				);

				const transOp = transform.transform( op, transformBy );

				expect( transOp.length ).to.equal( 1 );
				expectOperation( transOp[ 0 ], expected );
			} );

			it( 'range before node from transforming target path: decrement index on target path', () => {
				const transformBy = new MoveOperation(
					new Position( root, [ 3, 0 ] ),
					2,
					new Position( root, [ 4, 1, 0 ] ),
					0
				);

				const transOp = transform.transform( op, transformBy );

				expected.targetPosition.path[ 1 ] -= 2;

				expect( transOp.length ).to.equal( 1 );
				expectOperation( transOp[ 0 ], expected );
			} );

			it( 'range after node from transforming target path: no operation update', () => {
				const transformBy = new MoveOperation(
					new Position( root, [ 3, 5 ] ),
					2,
					new Position( root, [ 4, 1, 0 ] ),
					0
				);

				const transOp = transform.transform( op, transformBy );

				expect( transOp.length ).to.equal( 1 );
				expectOperation( transOp[ 0 ], expected );
			} );

			it( 'target inside transforming move range: split into two operations', () => {
				const transformBy = new MoveOperation(
					new Position( root, [ 4, 1, 0 ] ),
					2,
					new Position( root, [ 2, 2, 5 ] ),
					0
				);

				const transOp = transform.transform( op, transformBy );

				expect( transOp.length ).to.equal( 2 );

				expected.howMany = 1;
				expectOperation( transOp[ 0 ], expected );

				expected.sourcePosition.path = [ 2, 2, 6 ];
				expected.targetPosition = targetPosition.getShiftedBy( 1 );
				expectOperation( transOp[ 1 ], expected );
			} );

			it( 'target at start boundary of transforming move range: increment source offset', () => {
				const transformBy = new MoveOperation(
					new Position( root, [ 4, 1, 0 ] ),
					2,
					new Position( root, [ 2, 2, 4 ] ),
					0
				);

				const transOp = transform.transform( op, transformBy );

				expect( transOp.length ).to.equal( 1 );

				expected.sourcePosition.offset = 6;

				expectOperation( transOp[ 0 ], expected );
			} );

			it( 'target at end boundary of transforming move range: no operation update', () => {
				const transformBy = new MoveOperation(
					new Position( root, [ 4, 1, 0 ] ),
					2,
					new Position( root, [ 2, 2, 6 ] ),
					0
				);

				const transOp = transform.transform( op, transformBy );

				expect( transOp.length ).to.equal( 1 );
				expectOperation( transOp[ 0 ], expected );
			} );

			it( 'target inside a node from transforming range: no operation update', () => {
				const transformBy = new MoveOperation(
					new Position( root, [ 4, 1, 0 ] ),
					2,
					new Position( root, [ 2, 2, 5, 1 ] ),
					0
				);

				const transOp = transform.transform( op, transformBy );

				expect( transOp.length ).to.equal( 1 );
				expectOperation( transOp[ 0 ], expected );
			} );

			it( 'range has node that contains transforming range: update range path', () => {
				const transformBy = new MoveOperation(
					new Position( root, [ 2, 1 ] ),
					3,
					new Position( root, [ 4, 2 ] ),
					0
				);

				const transOp = transform.transform( op, transformBy );

				expected.sourcePosition.path = [ 4, 3, 4 ];

				expect( transOp.length ).to.equal( 1 );
				expectOperation( transOp[ 0 ], expected );
			} );

			it( 'range has node that contains transforming target: update target path', () => {
				const transformBy = new MoveOperation(
					new Position( root, [ 3, 2 ] ),
					3,
					new Position( root, [ 0, 1 ] ),
					0
				);

				const transOp = transform.transform( op, transformBy );

				expected.targetPosition.path = [ 0, 2, 3 ];

				expect( transOp.length ).to.equal( 1 );
				expectOperation( transOp[ 0 ], expected );
			} );

			it( 'target inside a node from transforming range and vice versa: reverse transform-by operation', () => {
				const transformBy = new MoveOperation(
					new Position( root, [ 3, 2 ] ),
					3,
					new Position( root, [ 2, 2, 5, 0 ] ),
					0
				);

				const transOp = transform.transform( op, transformBy );
				const reversed = transformBy.getReversed();

				expected.sourcePosition = reversed.sourcePosition;
				expected.targetPosition = reversed.targetPosition;
				expected.howMany = reversed.howMany;

				expect( transOp.length ).to.equal( 1 );
				expectOperation( transOp[ 0 ], expected );
			} );

			it( 'range is same as transforming range and is important: convert to NoOperation', () => {
				const transformBy = new MoveOperation(
					op.sourcePosition,
					op.howMany,
					new Position( root, [ 4, 1, 0 ] ),
					0
				);

				const transOp = transform.transform( op, transformBy );

				expect( transOp.length ).to.equal( 1 );
				expectOperation( transOp[ 0 ], {
					type: NoOperation
				} );
			} );

			it( 'range is same as transforming range and is less important: update range path', () => {
				const transformBy = new MoveOperation(
					op.sourcePosition,
					op.howMany,
					new Position( root, [ 4, 1, 0 ] ),
					0
				);

				const transOp = transform.transform( op, transformBy, contextIsStrong );

				expected.sourcePosition.path = [ 4, 1, 0 ];

				expect( transOp.length ).to.equal( 1 );
				expectOperation( transOp[ 0 ], expected );
			} );

			it( 'range contains transforming range and is important: convert to NoOperation', () => {
				const transformBy = new MoveOperation(
					new Position( root, [ 2, 2, 3 ] ),
					4,
					new Position( root, [ 4, 1, 0 ] ),
					0
				);

				const transOp = transform.transform( op, transformBy );

				expect( transOp.length ).to.equal( 1 );
				expectOperation( transOp[ 0 ], {
					type: NoOperation
				} );
			} );

			it( 'range contains transforming range and is less important: update range path', () => {
				const transformBy = new MoveOperation(
					new Position( root, [ 2, 2, 3 ] ),
					4,
					new Position( root, [ 4, 1, 0 ] ),
					0
				);

				const transOp = transform.transform( op, transformBy, contextIsStrong );

				expected.sourcePosition.path = [ 4, 1, 1 ];

				expect( transOp.length ).to.equal( 1 );
				expectOperation( transOp[ 0 ], expected );
			} );

			it( 'range contains transforming range and target and is important: update range path and target', () => {
				op.targetPosition.path = [ 2, 2, 7 ];

				const transformBy = new MoveOperation(
					new Position( root, [ 2, 2, 3 ] ),
					5,
					new Position( root, [ 4, 1, 0 ] ),
					0
				);

				const transOp = transform.transform( op, transformBy );

				expect( transOp.length ).to.equal( 1 );

				expected.sourcePosition.path = [ 4, 1, 1 ];
				expected.targetPosition.path = [ 4, 1, 4 ];

				expectOperation( transOp[ 0 ], expected );
			} );

			it( 'range contains transforming range and target and is less important: update range path and target', () => {
				op.targetPosition.path = [ 2, 2, 7 ];

				const transformBy = new MoveOperation(
					new Position( root, [ 2, 2, 3 ] ),
					5,
					new Position( root, [ 4, 1, 0 ] ),
					0
				);

				const transOp = transform.transform( op, transformBy, contextIsStrong );

				expect( transOp.length ).to.equal( 1 );

				expected.sourcePosition.path = [ 4, 1, 1 ];
				expected.targetPosition.path = [ 4, 1, 4 ];

				expectOperation( transOp[ 0 ], expected );
			} );

			it( 'range intersects on left side of transforming range and is important: shrink range', () => {
				const transformBy = new MoveOperation(
					new Position( root, [ 2, 2, 3 ] ),
					2,
					new Position( root, [ 4, 1, 0 ] ),
					0
				);

				const transOp = transform.transform( op, transformBy );

				expected.sourcePosition.path = [ 2, 2, 3 ];
				expected.howMany = 1;

				expect( transOp.length ).to.equal( 1 );
				expectOperation( transOp[ 0 ], expected );
			} );

			it( 'range intersects on left side of transforming range and is less important: split into two operations', () => {
				// Get more test cases and better code coverage
				const otherRoot = new RootElement( null );

				const transformBy = new MoveOperation(
					new Position( root, [ 2, 2, 3 ] ),
					2,
					new Position( otherRoot, [ 4, 1, 0 ] ),
					0
				);

				const transOp = transform.transform( op, transformBy, contextIsStrong );

				expect( transOp.length ).to.equal( 2 );

				expected.sourcePosition = new Position( otherRoot, [ 4, 1, 1 ] );
				expected.howMany = 1;

				expectOperation( transOp[ 0 ], expected );

				expected.sourcePosition = new Position( root, [ 2, 2, 3 ] );
				expected.targetPosition = targetPosition.getShiftedBy( 1 );

				expectOperation( transOp[ 1 ], expected );
			} );

			it( 'range intersects on right side of transforming range and is important: shrink range', () => {
				const transformBy = new MoveOperation(
					new Position( root, [ 2, 2, 5 ] ),
					2,
					new Position( root, [ 4, 1, 0 ] ),
					0
				);

				const transOp = transform.transform( op, transformBy );

				expected.howMany = 1;

				expect( transOp.length ).to.equal( 1 );
				expectOperation( transOp[ 0 ], expected );
			} );

			it( 'range intersects on right side of transforming range and is less important: split into two operations', () => {
				const transformBy = new MoveOperation(
					new Position( root, [ 2, 2, 5 ] ),
					2,
					new Position( root, [ 4, 1, 0 ] ),
					0
				);

				const transOp = transform.transform( op, transformBy, contextIsStrong );

				expect( transOp.length ).to.equal( 2 );

				expected.sourcePosition = sourcePosition;
				expected.howMany = 1;

				expectOperation( transOp[ 0 ], expected );

				expected.sourcePosition = new Position( root, [ 4, 1, 0 ] );
				expected.targetPosition = targetPosition.getShiftedBy( 1 );

				expectOperation( transOp[ 1 ], expected );
			} );

			it( 'range intersects on left side, target inside transforming range and is important: split into two operations', () => {
				op.howMany = 4;

				const transformBy = new MoveOperation(
					new Position( root, [ 2, 2, 3 ] ),
					2,
					new Position( root, [ 2, 2, 6 ] ),
					0
				);

				const transOp = transform.transform( op, transformBy );

				expect( transOp.length ).to.equal( 2 );

				expected.sourcePosition.path = [ 2, 2, 3 ];
				expected.howMany = 1;

				expectOperation( transOp[ 0 ], expected );

				expected.sourcePosition.path = [ 2, 2, 5 ];
				expected.howMany = 2;
				expected.targetPosition = targetPosition.getShiftedBy( 1 );

				expectOperation( transOp[ 1 ], expected );
			} );

			it( 'range intersects on left side, target inside transforming range and is less important: split into two operations', () => {
				op.howMany = 4;

				const transformBy = new MoveOperation(
					new Position( root, [ 2, 2, 3 ] ),
					2,
					new Position( root, [ 2, 2, 6 ] ),
					0
				);

				const transOp = transform.transform( op, transformBy, contextIsStrong );

				expect( transOp.length ).to.equal( 2 );

				expected.sourcePosition.path = [ 2, 2, 3 ];
				expected.howMany = 1;

				expectOperation( transOp[ 0 ], expected );

				expected.sourcePosition.path = [ 2, 2, 5 ];
				expected.howMany = 2;
				expected.targetPosition = targetPosition.getShiftedBy( 1 );

				expectOperation( transOp[ 1 ], expected );
			} );

			it( 'range intersects on right side of transforming range and is important: shrink range', () => {
				const transformBy = new MoveOperation(
					new Position( root, [ 2, 2, 5 ] ),
					2,
					new Position( root, [ 4, 1, 0 ] ),
					0
				);

				const transOp = transform.transform( op, transformBy );

				expected.howMany = 1;

				expect( transOp.length ).to.equal( 1 );
				expectOperation( transOp[ 0 ], expected );
			} );

			it( 'range intersects on right side of transforming range and is less important: split into two operations', () => {
				const transformBy = new MoveOperation(
					new Position( root, [ 2, 2, 5 ] ),
					2,
					new Position( root, [ 4, 1, 0 ] ),
					0
				);

				const transOp = transform.transform( op, transformBy, contextIsStrong );

				expect( transOp.length ).to.equal( 2 );

				expected.sourcePosition = sourcePosition;
				expected.howMany = 1;

				expectOperation( transOp[ 0 ], expected );

				expected.sourcePosition = new Position( root, [ 4, 1, 0 ] );
				expected.targetPosition = targetPosition.getShiftedBy( 1 );

				expectOperation( transOp[ 1 ], expected );
			} );

			it( 'range intersects, target inside transforming range and is important: split into two operations', () => {
				op.targetPosition.path = [ 2, 2, 7 ];

				const transformBy = new MoveOperation(
					new Position( root, [ 2, 2, 5 ] ),
					4,
					new Position( root, [ 4, 1, 0 ] ),
					0
				);

				const transOp = transform.transform( op, transformBy, contextIsStrong );

				expect( transOp.length ).to.equal( 2 );

				expected.sourcePosition.path = [ 2, 2, 4 ];
				expected.targetPosition.path = [ 4, 1, 2 ];
				expected.howMany = 1;

				expectOperation( transOp[ 0 ], expected );

				expected.sourcePosition.path = [ 4, 1, 0 ];
				expected.targetPosition.path = [ 4, 1, 3 ];

				expectOperation( transOp[ 1 ], expected );
			} );

			it( 'range intersects, target inside transforming range and is less important: shrink range', () => {
				op.targetPosition.path = [ 2, 2, 7 ];

				const transformBy = new MoveOperation(
					new Position( root, [ 2, 2, 5 ] ),
					4,
					new Position( root, [ 4, 1, 0 ] ),
					0
				);

				const transOp = transform.transform( op, transformBy );

				expect( transOp.length ).to.equal( 1 );

				expected.sourcePosition.path = [ 2, 2, 4 ];
				expected.targetPosition.path = [ 4, 1, 2 ];
				expected.howMany = 1;

				expectOperation( transOp[ 0 ], expected );
			} );

			it( 'range inside transforming range and is important: split into two operations', () => {
				op.howMany = 4;

				const transformBy = new MoveOperation(
					new Position( root, [ 2, 2, 5 ] ),
					2,
					new Position( root, [ 4, 1, 0 ] ),
					0
				);

				const transOp = transform.transform( op, transformBy );

				expect( transOp.length ).to.equal( 2 );

				expected.sourcePosition.path = [ 2, 2, 4 ];
				expected.howMany = 1;

				expectOperation( transOp[ 0 ], expected );

				expected.targetPosition = targetPosition.getShiftedBy( 1 );

				expectOperation( transOp[ 1 ], expected );
			} );

			it( 'range inside transforming range and is less important: split into three operations', () => {
				op.howMany = 4;

				const transformBy = new MoveOperation(
					new Position( root, [ 2, 2, 5 ] ),
					2,
					new Position( root, [ 4, 1, 0 ] ),
					0
				);

				const transOp = transform.transform( op, transformBy, contextIsStrong );

				expect( transOp.length ).to.equal( 3 );

				expected.sourcePosition.path = [ 2, 2, 4 ];
				expected.howMany = 1;

				expectOperation( transOp[ 0 ], expected );

				expected.sourcePosition.path = [ 4, 1, 0 ];
				expected.targetPosition = targetPosition.getShiftedBy( 1 );
				expected.howMany = 2;

				expectOperation( transOp[ 1 ], expected );

				expected.sourcePosition.path = [ 2, 2, 4 ];
				expected.targetPosition = targetPosition.getShiftedBy( 3 );
				expected.howMany = 1;

				expectOperation( transOp[ 2 ], expected );
			} );

			it( 'range and target inside transforming range and is important: no operation update', () => {
				op.howMany = 6;

				const transformBy = new MoveOperation(
					new Position( root, [ 2, 2, 5 ] ),
					2,
					new Position( root, [ 2, 2, 9 ] ),
					0
				);

				const transOp = transform.transform( op, transformBy );

				expect( transOp.length ).to.equal( 1 );

				expected.howMany = 6;

				expectOperation( transOp[ 0 ], expected );
			} );

			it( 'range and target inside transforming range and is less important: no operation update', () => {
				op.howMany = 6;

				const transformBy = new MoveOperation(
					new Position( root, [ 2, 2, 5 ] ),
					2,
					new Position( root, [ 2, 2, 9 ] ),
					0
				);

				const transOp = transform.transform( op, transformBy, contextIsStrong );

				expect( transOp.length ).to.equal( 1 );

				expected.howMany = 6;

				expectOperation( transOp[ 0 ], expected );
			} );
		} );

		describe( 'by MoveOperation to graveyard', () => {
			let transformBy;

			beforeEach( () => {
				transformBy = new MoveOperation(
					Position.createFromPosition( op.sourcePosition ),
					op.howMany,
					new Position( doc.graveyard, [ 0 ] ),
					0
				);
			} );

<<<<<<< HEAD
			it( 'should skip context.aIsStrong and be less important than MoveOperation', () => {
				const transOp = transform.transform( op, transformBy, { aIsStrong: true } );
=======
			it( 'should skip context.aIsStrong and be less important than RemoveOperation', () => {
				const transOp = transform.transform( op, transformBy, contextIsStrong );
>>>>>>> 65ee4101

				expect( transOp.length ).to.equal( 1 );

				expectOperation( transOp[ 0 ], {
					type: NoOperation
				} );
			} );
		} );

		describe( 'by NoOperation', () => {
			it( 'no operation update', () => {
				const transformBy = new NoOperation( 0 );

				const transOp = transform.transform( op, transformBy );

				expect( transOp.length ).to.equal( 1 );
				expectOperation( transOp[ 0 ], expected );
			} );
		} );

		describe( 'by RenameOperation', () => {
			it( 'no position update', () => {
				const transformBy = new RenameOperation( new Position( root, [ 2, 2, 4 ] ), 'oldName', 'newName', 0 );

				const transOp = transform.transform( op, transformBy );

				expect( transOp.length ).to.equal( 1 );
				expectOperation( transOp[ 0 ], expected );
			} );
		} );

		describe( 'by MarkerOperation', () => {
			it( 'no position update', () => {
				const newRange = new Range( new Position( root, [ 2, 2, 3 ] ), new Position( root, [ 2, 2, 8 ] ) );
				const transformBy = new MarkerOperation( 'name', null, newRange, model.markers, 0 );

				const transOp = transform.transform( op, transformBy );

				expect( transOp.length ).to.equal( 1 );
				expectOperation( transOp[ 0 ], expected );
			} );
		} );
	} );

	describe( 'MoveOperation to graveyard', () => {
		describe( 'by MoveOperation', () => {
			it( 'should force removing content even if was less important', () => {
				const op = new MoveOperation( new Position( root, [ 8 ] ), 2, new Position( doc.graveyard, [ 0 ] ), 0 );

				const targetPosition = Position.createFromPosition( op.targetPosition );

				const transformBy = new MoveOperation( new Position( root, [ 8 ] ), 2, new Position( root, [ 1 ] ), 0 );

				const sourcePosition = Position.createFromPosition( transformBy.targetPosition );

				const transOp = transform.transform( op, transformBy );

				expect( transOp.length ).to.equal( 1 );

				expectOperation( transOp[ 0 ], {
					type: MoveOperation,
					howMany: 2,
					sourcePosition,
					targetPosition
				} );
			} );
		} );
	} );

	describe( 'NoOperation', () => {
		beforeEach( () => {
			op = new NoOperation( 0 );

			expected = {
				type: NoOperation
			};
		} );

		describe( 'by InsertOperation', () => {
			it( 'no operation update', () => {
				const transformBy = new InsertOperation(
					new Position( root, [ 0 ] ),
					'a',
					0
				);

				const transOp = transform.transform( op, transformBy );

				expect( transOp.length ).to.equal( 1 );
				expectOperation( transOp[ 0 ], expected );
			} );
		} );

		describe( 'by AttributeOperation', () => {
			it( 'no operation update', () => {
				const transformBy = new AttributeOperation(
					new Range(
						new Position( root, [ 0 ] ),
						new Position( root, [ 1 ] )
					),
					'foo',
					'bar',
					'xyz',
					0
				);

				const transOp = transform.transform( op, transformBy );

				expect( transOp.length ).to.equal( 1 );
				expectOperation( transOp[ 0 ], expected );
			} );
		} );

		describe( 'by RootAttributeOperation', () => {
			it( 'no operation update', () => {
				const transformBy = new RootAttributeOperation(
					root,
					'foo',
					null,
					'bar',
					0
				);

				const transOp = transform.transform( op, transformBy );

				expect( transOp.length ).to.equal( 1 );
				expectOperation( transOp[ 0 ], expected );
			} );
		} );

		describe( 'by MoveOperation', () => {
			it( 'no operation update', () => {
				const transformBy = new MoveOperation(
					new Position( root, [ 0 ] ),
					2,
					new Position( root, [ 1 ] ),
					0
				);

				const transOp = transform.transform( op, transformBy );

				expect( transOp.length ).to.equal( 1 );
				expectOperation( transOp[ 0 ], expected );
			} );
		} );

		describe( 'by NoOperation', () => {
			it( 'no operation update', () => {
				const transformBy = new NoOperation( 0 );

				const transOp = transform.transform( op, transformBy );

				expect( transOp.length ).to.equal( 1 );
				expectOperation( transOp[ 0 ], expected );
			} );
		} );

		describe( 'by RenameOperation', () => {
			it( 'no position update', () => {
				const transformBy = new RenameOperation( new Position( root, [ 0, 2, 0 ] ), 'oldName', 'newName', 0 );

				const transOp = transform.transform( op, transformBy );

				expect( transOp.length ).to.equal( 1 );
				expectOperation( transOp[ 0 ], expected );
			} );
		} );

		describe( 'by MarkerOperation', () => {
			it( 'no position update', () => {
				const newRange = new Range( new Position( root, [ 0, 2, 0 ] ), new Position( root, [ 0, 2, 8 ] ) );
				const transformBy = new MarkerOperation( 'name', null, newRange, model.markers, 0 );

				const transOp = transform.transform( op, transformBy );

				expect( transOp.length ).to.equal( 1 );
				expectOperation( transOp[ 0 ], expected );
			} );
		} );
	} );

	describe( 'RenameOperation', () => {
		beforeEach( () => {
			const position = new Position( root, [ 0, 2, 2 ] );

			op = new RenameOperation( position, 'oldName', 'newName', 0 );

			expected = {
				position,
				oldName: 'oldName',
				newName: 'newName'
			};
		} );

		describe( 'by InsertOperation', () => {
			it( 'target before renamed element: offset update', () => {
				const transformBy = new InsertOperation(
					new Position( root, [ 0, 2, 1 ] ),
					[ nodeA, nodeB ],
					0
				);

				const transOp = transform.transform( op, transformBy );

				expect( transOp.length ).to.equal( 1 );

				expected.position.offset = 4;

				expectOperation( transOp[ 0 ], expected );
			} );

			it( 'target after renamed element: no change', () => {
				const transformBy = new InsertOperation(
					new Position( root, [ 0, 2, 3 ] ),
					[ nodeA, nodeB ],
					0
				);

				const transOp = transform.transform( op, transformBy );

				expect( transOp.length ).to.equal( 1 );
				expectOperation( transOp[ 0 ], expected );
			} );

			it( 'target before a node on path to renamed element: path update', () => {
				const transformBy = new InsertOperation(
					new Position( root, [ 0, 1 ] ),
					[ nodeA, nodeB ],
					0
				);

				const transOp = transform.transform( op, transformBy );

				expect( transOp.length ).to.equal( 1 );

				expected.position.path = [ 0, 4, 2 ];

				expectOperation( transOp[ 0 ], expected );
			} );

			it( 'target after a node on path to renamed element: no change', () => {
				const transformBy = new InsertOperation(
					new Position( root, [ 0, 3 ] ),
					[ nodeA, nodeB ],
					0
				);

				const transOp = transform.transform( op, transformBy );

				expect( transOp.length ).to.equal( 1 );
				expectOperation( transOp[ 0 ], expected );
			} );
		} );

		describe( 'by AttributeOperation', () => {
			it( 'no operation update', () => {
				const transformBy = new AttributeOperation(
					new Range(
						new Position( root, [ 0, 2, 1 ] ),
						new Position( root, [ 1, 3 ] )
					),
					'foo',
					'bar',
					'xyz',
					0
				);

				const transOp = transform.transform( op, transformBy );

				expect( transOp.length ).to.equal( 1 );
				expectOperation( transOp[ 0 ], expected );
			} );
		} );

		describe( 'by RootAttributeOperation', () => {
			it( 'no operation update', () => {
				const transformBy = new RootAttributeOperation(
					root,
					'foo',
					null,
					'bar',
					0
				);

				const transOp = transform.transform( op, transformBy );

				expect( transOp.length ).to.equal( 1 );
				expectOperation( transOp[ 0 ], expected );
			} );
		} );

		describe( 'by MarkerOperation', () => {
			it( 'no operation update', () => {
				const newRange = new Range( new Position( root, [ 0, 2, 0 ] ), new Position( root, [ 0, 2, 8 ] ) );
				const transformBy = new MarkerOperation( 'name', null, newRange, model.markers, 0 );

				const transOp = transform.transform( op, transformBy );

				expect( transOp.length ).to.equal( 1 );
				expectOperation( transOp[ 0 ], expected );
			} );
		} );

		describe( 'by RenameOperation', () => {
			it( 'different element: no change', () => {
				const transformBy = new RenameOperation(
					new Position( root, [ 0, 2, 1 ] ),
					'foo',
					'bar',
					0
				);

				const transOp = transform.transform( op, transformBy );

				expect( transOp.length ).to.equal( 1 );
				expectOperation( transOp[ 0 ], expected );
			} );

			it( 'same element and is important: convert to NoOperation', () => {
				const transformBy = new RenameOperation(
					new Position( root, [ 0, 2, 2 ] ),
					'oldName',
					'otherName',
					0
				);

				const transOp = transform.transform( op, transformBy );

				expect( transOp.length ).to.equal( 1 );
				expectOperation( transOp[ 0 ], {
					type: NoOperation
				} );
			} );

			it( 'same element and is not important: change old name to new name', () => {
				const transformBy = new RenameOperation(
					new Position( root, [ 0, 2, 2 ] ),
					'oldName',
					'otherName',
					0
				);

				const transOp = transform.transform( op, transformBy, contextIsStrong );

				expect( transOp.length ).to.equal( 1 );

				expected.oldName = 'otherName';
				expectOperation( transOp[ 0 ], expected );
			} );
		} );

		describe( 'by MoveOperation', () => {
			it( 'moved range before renamed element: update offset', () => {
				const transformBy = new MoveOperation(
					new Position( root, [ 0, 2, 0 ] ),
					2,
					new Position( root, [ 2, 5 ] ),
					0
				);

				const transOp = transform.transform( op, transformBy );

				expect( transOp.length ).to.equal( 1 );

				expected.position.offset = 0;

				expectOperation( transOp[ 0 ], expected );
			} );

			it( 'moved range before an element on path to renamed element: update path', () => {
				const transformBy = new MoveOperation(
					new Position( root, [ 0, 0 ] ),
					2,
					new Position( root, [ 2, 5 ] ),
					0
				);

				const transOp = transform.transform( op, transformBy );

				expect( transOp.length ).to.equal( 1 );

				expected.position.path = [ 0, 0, 2 ];

				expectOperation( transOp[ 0 ], expected );
			} );

			it( 'moved range contains renamed element: update path', () => {
				const transformBy = new MoveOperation(
					new Position( root, [ 0, 2, 1 ] ),
					3,
					new Position( root, [ 2, 5 ] ),
					0
				);

				const transOp = transform.transform( op, transformBy );

				expect( transOp.length ).to.equal( 1 );

				expected.position.path = [ 2, 6 ];

				expectOperation( transOp[ 0 ], expected );
			} );

			it( 'moved range contains renamed element parent: updated path', () => {
				const transformBy = new MoveOperation(
					new Position( root, [ 0, 1 ] ),
					3,
					new Position( root, [ 2, 5 ] ),
					0
				);

				const transOp = transform.transform( op, transformBy );

				expect( transOp.length ).to.equal( 1 );

				expected.position.path = [ 2, 6, 2 ];

				expectOperation( transOp[ 0 ], expected );
			} );

			it( 'move target before renamed element: update offset', () => {
				const transformBy = new MoveOperation(
					new Position( root, [ 2, 5 ] ),
					2,
					new Position( root, [ 0, 2, 1 ] ),
					0
				);

				const transOp = transform.transform( op, transformBy );

				expect( transOp.length ).to.equal( 1 );

				expected.position.offset = 4;

				expectOperation( transOp[ 0 ], expected );
			} );

			it( 'move target before an element on path to renamed element: update path', () => {
				const transformBy = new MoveOperation(
					new Position( root, [ 0, 2, 0 ] ),
					2,
					new Position( root, [ 2, 5 ] ),
					0
				);

				const transOp = transform.transform( op, transformBy );

				expect( transOp.length ).to.equal( 1 );

				expected.position.offset = 0;

				expectOperation( transOp[ 0 ], expected );
			} );
		} );
	} );

	describe( 'MarkerOperation', () => {
		let oldRange, newRange;

		beforeEach( () => {
			oldRange = Range.createFromParentsAndOffsets( root, 1, root, 4 );
			newRange = Range.createFromParentsAndOffsets( root, 10, root, 12 );
			op = new MarkerOperation( 'name', oldRange, newRange, model.markers, 0 );

			expected = {
				name: 'name',
				oldRange,
				newRange
			};
		} );

		describe( 'by InsertOperation', () => {
			it( 'insert position affecting oldRange: update oldRange', () => {
				// Just CC things.
				op.newRange = null;
				const transformBy = new InsertOperation( Position.createAt( root, 0 ), [ nodeA, nodeB ], 0 );

				const transOp = transform.transform( op, transformBy );

				expected.newRange = null;
				expected.oldRange.start.offset = 3;
				expected.oldRange.end.offset = 6;

				expect( transOp.length ).to.equal( 1 );
				expectOperation( transOp[ 0 ], expected );
			} );

			it( 'insert position affecting newRange: update newRange', () => {
				// Just CC things.
				op.oldRange = null;
				const transformBy = new InsertOperation( Position.createAt( root, 8 ), [ nodeA, nodeB ], 0 );

				const transOp = transform.transform( op, transformBy );

				expected.oldRange = null;
				expected.newRange.start.offset = 12;
				expected.newRange.end.offset = 14;

				expect( transOp.length ).to.equal( 1 );
				expectOperation( transOp[ 0 ], expected );
			} );
		} );

		describe( 'by AttributeOperation', () => {
			it( 'no operation update', () => {
				const transformBy = new AttributeOperation(
					new Range(
						new Position( root, [ 2 ] ),
						new Position( root, [ 11 ] )
					),
					'foo',
					'bar',
					'xyz',
					0
				);

				const transOp = transform.transform( op, transformBy );

				expect( transOp.length ).to.equal( 1 );
				expectOperation( transOp[ 0 ], expected );
			} );
		} );

		describe( 'by MoveOperation', () => {
			it( 'moved range is before oldRange: update oldRange', () => {
				// Just CC things.
				op.newRange = null;

				const transformBy = new MoveOperation( Position.createAt( root, 0 ), 1, Position.createAt( root, 20 ), 0 );
				const transOp = transform.transform( op, transformBy );

				expected.newRange = null;
				expected.oldRange.start.offset = 0;
				expected.oldRange.end.offset = 3;

				expect( transOp.length ).to.equal( 1 );
				expectOperation( transOp[ 0 ], expected );
			} );

			it( 'moved range contains oldRange and is before newRange: update oldRange and newRange', () => {
				const transformBy = new MoveOperation( Position.createAt( root, 2 ), 2, Position.createAt( root, 20 ), 0 );
				const transOp = transform.transform( op, transformBy );

				expected.oldRange.start.offset = 1;
				expected.oldRange.end.offset = 2;
				expected.newRange.start.offset = 8;
				expected.newRange.end.offset = 10;

				expect( transOp.length ).to.equal( 1 );
				expectOperation( transOp[ 0 ], expected );
			} );

			it( 'target position is inside newRange: update newRange', () => {
				// Just CC things.
				op.oldRange = null;

				const transformBy = new MoveOperation( Position.createAt( root, 20 ), 2, Position.createAt( root, 11 ), 0 );
				const transOp = transform.transform( op, transformBy );

				expected.oldRange = null;
				expected.newRange.start.offset = 10;
				expected.newRange.end.offset = 14;

				expect( transOp.length ).to.equal( 1 );
				expectOperation( transOp[ 0 ], expected );
			} );

			it( 'target position is inside oldRange and before newRange: update oldRange and newRange', () => {
				const transformBy = new MoveOperation( Position.createAt( root, 20 ), 4, Position.createAt( root, 2 ), 0 );
				const transOp = transform.transform( op, transformBy );

				expected.oldRange.start.offset = 1;
				expected.oldRange.end.offset = 8;
				expected.newRange.start.offset = 14;
				expected.newRange.end.offset = 16;

				expect( transOp.length ).to.equal( 1 );
				expectOperation( transOp[ 0 ], expected );
			} );
		} );

		describe( 'by RootAttributeOperation', () => {
			it( 'no operation update', () => {
				const transformBy = new RootAttributeOperation(
					root,
					'foo',
					null,
					'bar',
					0
				);

				const transOp = transform.transform( op, transformBy );

				expect( transOp.length ).to.equal( 1 );
				expectOperation( transOp[ 0 ], expected );
			} );
		} );

		describe( 'by RenameOperation', () => {
			it( 'no operation update', () => {
				const transformBy = new RenameOperation( new Position( root, [ 1 ] ), 'oldName', 'newName', 0 );

				const transOp = transform.transform( op, transformBy );

				expect( transOp.length ).to.equal( 1 );
				expectOperation( transOp[ 0 ], expected );
			} );
		} );

		describe( 'by MarkerOperation', () => {
			it( 'different marker name: no operation update', () => {
				const transformBy = new MarkerOperation( 'otherName', oldRange, newRange, model.markers, 0 );

				const transOp = transform.transform( op, transformBy );

				expect( transOp.length ).to.equal( 1 );
				expectOperation( transOp[ 0 ], expected );
			} );

			it( 'same marker name and is important: convert to NoOperation', () => {
				const anotherRange = Range.createFromParentsAndOffsets( root, 2, root, 2 );
				const transformBy = new MarkerOperation( 'name', oldRange, anotherRange, model.markers, 0 );

				const transOp = transform.transform( op, transformBy );

				expect( transOp.length ).to.equal( 1 );
				expectOperation( transOp[ 0 ], {
					type: NoOperation
				} );
			} );

			it( 'same marker name and is less important: update oldRange parameter', () => {
				const anotherRange = Range.createFromParentsAndOffsets( root, 2, root, 2 );
				const transformBy = new MarkerOperation( 'name', oldRange, anotherRange, model.markers, 0 );

				const transOp = transform.transform( op, transformBy, contextIsStrong );

				expected.oldRange = anotherRange;

				expect( transOp.length ).to.equal( 1 );
				expectOperation( transOp[ 0 ], expected );
			} );
		} );
	} );
} );<|MERGE_RESOLUTION|>--- conflicted
+++ resolved
@@ -1979,13 +1979,8 @@
 				);
 			} );
 
-<<<<<<< HEAD
 			it( 'should skip context.aIsStrong and be less important than MoveOperation', () => {
-				const transOp = transform.transform( op, transformBy, { aIsStrong: true } );
-=======
-			it( 'should skip context.aIsStrong and be less important than RemoveOperation', () => {
 				const transOp = transform.transform( op, transformBy, contextIsStrong );
->>>>>>> 65ee4101
 
 				expect( transOp.length ).to.equal( 1 );
 
