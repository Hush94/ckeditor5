{
  "name": "@ckeditor/ckeditor5-enter",
  "version": "21.0.0",
  "description": "Enter feature for CKEditor 5.",
  "keywords": [
    "ckeditor",
    "ckeditor5",
    "ckeditor 5",
    "ckeditor5-feature",
    "ckeditor5-plugin"
  ],
  "dependencies": {
    "@ckeditor/ckeditor5-core": "^21.0.0",
    "@ckeditor/ckeditor5-engine": "^21.0.0",
    "@ckeditor/ckeditor5-utils": "^21.0.0"
  },
  "devDependencies": {
<<<<<<< HEAD
    "@ckeditor/ckeditor5-basic-styles": "^20.0.0",
    "@ckeditor/ckeditor5-editor-classic": "^20.0.0",
    "@ckeditor/ckeditor5-heading": "^20.0.0",
    "@ckeditor/ckeditor5-link": "^20.0.0",
    "@ckeditor/ckeditor5-paragraph": "^20.0.0",
    "@ckeditor/ckeditor5-typing": "^20.0.0",
    "@ckeditor/ckeditor5-undo": "^20.0.0"
=======
    "@ckeditor/ckeditor5-basic-styles": "^21.0.0",
    "@ckeditor/ckeditor5-editor-classic": "^21.0.0",
    "@ckeditor/ckeditor5-heading": "^21.0.0",
    "@ckeditor/ckeditor5-paragraph": "^21.0.0",
    "@ckeditor/ckeditor5-typing": "^21.0.0",
    "@ckeditor/ckeditor5-undo": "^21.0.0"
>>>>>>> e6392a68
  },
  "engines": {
    "node": ">=12.0.0",
    "npm": ">=5.7.1"
  },
  "author": "CKSource (http://cksource.com/)",
  "license": "GPL-2.0-or-later",
  "homepage": "https://ckeditor.com/ckeditor-5",
  "bugs": "https://github.com/ckeditor/ckeditor5/issues",
  "repository": {
    "type": "git",
    "url": "https://github.com/ckeditor/ckeditor5.git",
    "directory": "packages/ckeditor5-enter"
  },
  "files": [
    "lang",
    "src",
    "theme"
  ]
}<|MERGE_RESOLUTION|>--- conflicted
+++ resolved
@@ -15,22 +15,13 @@
     "@ckeditor/ckeditor5-utils": "^21.0.0"
   },
   "devDependencies": {
-<<<<<<< HEAD
-    "@ckeditor/ckeditor5-basic-styles": "^20.0.0",
-    "@ckeditor/ckeditor5-editor-classic": "^20.0.0",
-    "@ckeditor/ckeditor5-heading": "^20.0.0",
-    "@ckeditor/ckeditor5-link": "^20.0.0",
-    "@ckeditor/ckeditor5-paragraph": "^20.0.0",
-    "@ckeditor/ckeditor5-typing": "^20.0.0",
-    "@ckeditor/ckeditor5-undo": "^20.0.0"
-=======
     "@ckeditor/ckeditor5-basic-styles": "^21.0.0",
     "@ckeditor/ckeditor5-editor-classic": "^21.0.0",
     "@ckeditor/ckeditor5-heading": "^21.0.0",
+    "@ckeditor/ckeditor5-link": "^21.0.0",
     "@ckeditor/ckeditor5-paragraph": "^21.0.0",
     "@ckeditor/ckeditor5-typing": "^21.0.0",
     "@ckeditor/ckeditor5-undo": "^21.0.0"
->>>>>>> e6392a68
   },
   "engines": {
     "node": ">=12.0.0",
