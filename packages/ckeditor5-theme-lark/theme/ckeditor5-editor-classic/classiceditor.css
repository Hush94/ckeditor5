--- conflicted
+++ resolved
@@ -27,11 +27,7 @@
 }
 
 /* Note: Use ck-editor__main to make sure these styles don't apply to other editor types */
-<<<<<<< HEAD
-.ck-editor__main > .ck-editor__editable {
-=======
-.ck.ck-editor__main .ck-editor__editable {
->>>>>>> f09d9906
+.ck.ck-editor__main > .ck-editor__editable {
 	/* https://github.com/ckeditor/ckeditor5-theme-lark/issues/113 */
 	background: var(--ck-color-base-background);
 
