/**
 * @license Copyright (c) 2003-2020, CKSource - Frederico Knabben. All rights reserved.
 * For licensing, see LICENSE.md or https://ckeditor.com/legal/ckeditor-oss-license
 */

/**
 * @module html-embed/htmlembedediting
 */

import Plugin from '@ckeditor/ckeditor5-core/src/plugin';
import { logWarning } from '@ckeditor/ckeditor5-utils/src/ckeditorerror';
import { toWidget } from '@ckeditor/ckeditor5-widget/src/utils';
import InsertHtmlEmbedCommand from './inserthtmlembedcommand';
import UpdateHtmlEmbedCommand from './updatehtmlembedcommand';
import ButtonView from '@ckeditor/ckeditor5-ui/src/button/buttonview';

import createElement from '@ckeditor/ckeditor5-utils/src/dom/createelement';

import pencilIcon from '@ckeditor/ckeditor5-core/theme/icons/pencil.svg';
import checkIcon from '@ckeditor/ckeditor5-core/theme/icons/check.svg';
import cancelIcon from '@ckeditor/ckeditor5-core/theme/icons/cancel.svg';

import '../theme/htmlembed.css';

/**
 * The HTML embed editing feature.
 *
 * @extends module:core/plugin~Plugin
 */
export default class HtmlEmbedEditing extends Plugin {
	/**
	 * @inheritDoc
	 */
	static get pluginName() {
		return 'HtmlEmbedEditing';
	}

	/**
	 * @inheritDoc
	 */
	constructor( editor ) {
		super( editor );

		editor.config.define( 'htmlEmbed', {
			showPreviews: false,
			sanitizeHtml: rawHtml => {
				/**
				 * When using the HTML embed feature with the `htmlEmbed.showPreviews=true` option, it is strongly recommended to
				 * define a sanitize function that will clean up the input HTML in order to avoid XSS vulnerability.
				 *
				 * For a detailed overview, check the {@glink features/html-embed HTML embed feature} documentation.
				 *
				 * @error html-embed-provide-sanitize-function
				 */
				logWarning( 'html-embed-provide-sanitize-function' );

				return {
					html: rawHtml,
					hasChanged: false
				};
			}
		} );
	}

	/**
	 * @inheritDoc
	 */
	init() {
		const editor = this.editor;
		const schema = editor.model.schema;

		schema.register( 'rawHtml', {
			isObject: true,
			allowWhere: '$block',
			allowAttributes: [ 'value' ]
		} );

		editor.commands.add( 'updateHtmlEmbed', new UpdateHtmlEmbedCommand( editor ) );
		editor.commands.add( 'insertHtmlEmbed', new InsertHtmlEmbedCommand( editor ) );

		this._setupConversion();
	}

	/**
	 * Prepares converters for the feature.
	 *
	 * @private
	 */
	_setupConversion() {
		const editor = this.editor;
		const t = editor.t;
		const view = editor.editing.view;

		const htmlEmbedConfig = editor.config.get( 'htmlEmbed' );

<<<<<<< HEAD
		const viewMatcherPattern = {
=======
		// Register div.raw-html-embed as a raw content element so all of it's content will be provided
		// as a view element's custom property while data upcasting.
		editor.data.registerRawContentMatcher( {
>>>>>>> 2025f40e
			name: 'div',
			classes: 'raw-html-embed'
		};

		// Register div.raw-html-embed as a raw content element so all of it's content will be provided
		// as a view element's custom property while data upcasting.
		editor.data.processor.registerRawContentMatcher( viewMatcherPattern );

		if ( editor.plugins.has( 'Clipboard' ) ) {
			editor.plugins.get( 'Clipboard' ).htmlDataProcessor.registerRawContentMatcher( viewMatcherPattern );
		}

		editor.conversion.for( 'upcast' ).elementToElement( {
			view: viewMatcherPattern,
			model: ( viewElement, { writer } ) => {
				// The div.raw-html-embed is registered as a raw content element,
				// so all it's content is available in a custom property.
				return writer.createElement( 'rawHtml', {
					value: viewElement.getCustomProperty( '$rawContent' )
				} );
			}
		} );

		editor.conversion.for( 'dataDowncast' ).elementToElement( {
			model: 'rawHtml',
			view: ( modelElement, { writer } ) => {
				return writer.createRawElement( 'div', { class: 'raw-html-embed' }, function( domElement ) {
					domElement.innerHTML = modelElement.getAttribute( 'value' ) || '';
				} );
			}
		} );

		editor.conversion.for( 'editingDowncast' ).elementToElement( {
			triggerBy: {
				attributes: [ 'value' ]
			},
			model: 'rawHtml',
			view: ( modelElement, { writer } ) => {
				let domContentWrapper, state, props;

				const viewContainer = writer.createContainerElement( 'div', {
					class: 'raw-html-embed',
					'data-html-embed-label': t( 'HTML snippet' ),
					dir: editor.locale.uiLanguageDirection
				} );
				// Widget cannot be a raw element because the widget system would not be able
				// to add its UI to it. Thus, we need this wrapper.
				const viewContentWrapper = writer.createRawElement( 'div', {
					class: 'raw-html-embed__content-wrapper'
				}, function( domElement ) {
					domContentWrapper = domElement;

					renderContent( { domElement, editor, state, props } );

					// Since there is a `data-cke-ignore-events` attribute set on the wrapper element in the editable mode,
					// the explicit `mousedown` handler on the `capture` phase is needed to move the selection onto the whole
					// HTML embed widget.
					domContentWrapper.addEventListener( 'mousedown', () => {
						if ( state.isEditable ) {
							const model = editor.model;
							const selectedElement = model.document.selection.getSelectedElement();

							// Move the selection onto the whole HTML embed widget if it's currently not selected.
							if ( selectedElement !== modelElement ) {
								model.change( writer => writer.setSelection( modelElement, 'on' ) );
							}
						}
					}, true );
				} );

				// API exposed on each raw HTML embed widget so other features can control a particular widget.
				const rawHtmlApi = {
					makeEditable() {
						state = Object.assign( {}, state, {
							isEditable: true
						} );

						renderContent( { domElement: domContentWrapper, editor, state, props } );

						view.change( writer => {
							writer.setAttribute( 'data-cke-ignore-events', 'true', viewContentWrapper );
						} );

						// This could be potentially pulled to a separate method called focusTextarea().
						domContentWrapper.querySelector( 'textarea' ).focus();
					},
					save( newValue ) {
						// If the value didn't change, we just cancel. If it changed,
						// it's enough to update the model – the entire widget will be reconverted.
						if ( newValue !== state.getRawHtmlValue() ) {
							editor.execute( 'updateHtmlEmbed', newValue );
							editor.editing.view.focus();
						} else {
							this.cancel();
						}
					},
					cancel() {
						state = Object.assign( {}, state, {
							isEditable: false
						} );

						renderContent( { domElement: domContentWrapper, editor, state, props } );
						editor.editing.view.focus();

						view.change( writer => {
							writer.removeAttribute( 'data-cke-ignore-events', viewContentWrapper );
						} );
					}
				};

				state = {
					showPreviews: htmlEmbedConfig.showPreviews,
					isEditable: false,
					getRawHtmlValue: () => modelElement.getAttribute( 'value' ) || ''
				};

				props = {
					sanitizeHtml: htmlEmbedConfig.sanitizeHtml,
					textareaPlaceholder: t( 'Paste raw HTML here...' ),

					onEditClick() {
						rawHtmlApi.makeEditable();
					},
					onSaveClick( newValue ) {
						rawHtmlApi.save( newValue );
					},
					onCancelClick() {
						rawHtmlApi.cancel();
					}
				};

				writer.insert( writer.createPositionAt( viewContainer, 0 ), viewContentWrapper );

				writer.setCustomProperty( 'rawHtmlApi', rawHtmlApi, viewContainer );
				writer.setCustomProperty( 'rawHtml', true, viewContainer );

				return toWidget( viewContainer, writer, {
					widgetLabel: t( 'HTML snippet' ),
					hasSelectionHandle: true
				} );
			}
		} );

		function renderContent( { domElement, editor, state, props } ) {
			// Remove all children;
			domElement.textContent = '';

			const domDocument = domElement.ownerDocument;
			let domTextarea;

			if ( state.isEditable ) {
				const textareaProps = {
					isDisabled: false,
					placeholder: props.textareaPlaceholder
				};

				domTextarea = createDomTextarea( { domDocument, state, props: textareaProps } );

				domElement.append( domTextarea );
			} else if ( state.showPreviews ) {
				const previewContainerProps = {
					sanitizeHtml: props.sanitizeHtml
				};

				domElement.append( createPreviewContainer( { domDocument, state, props: previewContainerProps, editor } ) );
			} else {
				const textareaProps = {
					isDisabled: true,
					placeholder: props.textareaPlaceholder
				};

				domElement.append( createDomTextarea( { domDocument, state, props: textareaProps } ) );
			}

			const buttonsWrapperProps = {
				onEditClick: props.onEditClick,
				onSaveClick: () => {
					props.onSaveClick( domTextarea.value );
				},
				onCancelClick: props.onCancelClick
			};
			domElement.prepend( createDomButtonsWrapper( { editor, domDocument, state, props: buttonsWrapperProps } ) );
		}

		function createDomButtonsWrapper( { editor, domDocument, state, props } ) {
			const domButtonsWrapper = createElement( domDocument, 'div', {
				class: 'raw-html-embed__buttons-wrapper'
			} );
			// TODO these should be cached and we should only clone here these cached nodes!
			const domEditButton = createDomButton( editor, 'edit' );
			const domSaveButton = createDomButton( editor, 'save' );
			const domCancelButton = createDomButton( editor, 'cancel' );

			if ( state.isEditable ) {
				const clonedDomSaveButton = domSaveButton.cloneNode( true );
				const clonedDomCancelButton = domCancelButton.cloneNode( true );

				clonedDomSaveButton.addEventListener( 'click', evt => {
					evt.preventDefault();
					props.onSaveClick( );
				} );

				clonedDomCancelButton.addEventListener( 'click', evt => {
					evt.preventDefault();
					props.onCancelClick( );
				} );

				domButtonsWrapper.appendChild( clonedDomSaveButton );
				domButtonsWrapper.appendChild( clonedDomCancelButton );
			} else {
				const clonedDomEditButton = domEditButton.cloneNode( true );

				clonedDomEditButton.addEventListener( 'click', evt => {
					evt.preventDefault();
					props.onEditClick();
				} );

				domButtonsWrapper.appendChild( clonedDomEditButton );
			}

			return domButtonsWrapper;
		}

		function createDomTextarea( { domDocument, state, props } ) {
			const domTextarea = createElement( domDocument, 'textarea', {
				placeholder: props.placeholder,
				class: 'ck ck-reset ck-input ck-input-text raw-html-embed__source'
			} );

			domTextarea.disabled = props.isDisabled;
			domTextarea.value = state.getRawHtmlValue();

			return domTextarea;
		}

		function createPreviewContainer( { domDocument, state, props, editor } ) {
			const domPreviewContainer = createElement( domDocument, 'div', {
				class: 'raw-html-embed__preview',
				dir: editor.locale.contentLanguageDirection
			} );

			const sanitizeOutput = props.sanitizeHtml( state.getRawHtmlValue() );
			domPreviewContainer.innerHTML = sanitizeOutput.html;

			return domPreviewContainer;
		}
	}
}

// Returns a toggle mode button DOM element that can be cloned and used in conversion.
//
//  @param {module:utils/locale~Locale} locale Editor locale.
//  @param {'edit'|'save'|'cancel'} type Type of button to create.
//  @returns {HTMLElement}
function createDomButton( editor, type ) {
	const t = editor.locale.t;
	const buttonView = new ButtonView( editor.locale );
	const command = editor.commands.get( 'updateHtmlEmbed' );

	buttonView.set( {
		tooltipPosition: editor.locale.uiLanguageDirection === 'rtl' ? 'e' : 'w',
		icon: pencilIcon,
		tooltip: true
	} );

	buttonView.render();

	if ( type === 'edit' ) {
		buttonView.set( {
			icon: pencilIcon,
			label: t( 'Edit source' ),
			class: 'raw-html-embed__edit-button'
		} );
	} else if ( type === 'save' ) {
		buttonView.set( {
			icon: checkIcon,
			label: t( 'Save changes' ),
			class: 'raw-html-embed__save-button'
		} );
		buttonView.bind( 'isEnabled' ).to( command, 'isEnabled' );
	} else {
		buttonView.set( {
			icon: cancelIcon,
			label: t( 'Cancel' ),
			class: 'raw-html-embed__cancel-button'
		} );
	}

	buttonView.destroy();

	return buttonView.element.cloneNode( true );
}<|MERGE_RESOLUTION|>--- conflicted
+++ resolved
@@ -93,27 +93,18 @@
 
 		const htmlEmbedConfig = editor.config.get( 'htmlEmbed' );
 
-<<<<<<< HEAD
-		const viewMatcherPattern = {
-=======
 		// Register div.raw-html-embed as a raw content element so all of it's content will be provided
 		// as a view element's custom property while data upcasting.
 		editor.data.registerRawContentMatcher( {
->>>>>>> 2025f40e
 			name: 'div',
 			classes: 'raw-html-embed'
-		};
-
-		// Register div.raw-html-embed as a raw content element so all of it's content will be provided
-		// as a view element's custom property while data upcasting.
-		editor.data.processor.registerRawContentMatcher( viewMatcherPattern );
-
-		if ( editor.plugins.has( 'Clipboard' ) ) {
-			editor.plugins.get( 'Clipboard' ).htmlDataProcessor.registerRawContentMatcher( viewMatcherPattern );
-		}
+		} );
 
 		editor.conversion.for( 'upcast' ).elementToElement( {
-			view: viewMatcherPattern,
+			view: {
+				name: 'div',
+				classes: 'raw-html-embed'
+			},
 			model: ( viewElement, { writer } ) => {
 				// The div.raw-html-embed is registered as a raw content element,
 				// so all it's content is available in a custom property.
