--- conflicted
+++ resolved
@@ -34,11 +34,8 @@
     "benderjs-promise": "^0.1.0",
     "benderjs-sinon": "^0.3.0",
     "chai": "^3.4.0",
-<<<<<<< HEAD
     "ckeditor5-dev-bundler-rollup": "ckeditor/ckeditor5-dev-bundler-rollup",
-=======
     "ckeditor5-dev-builder": "ckeditor/ckeditor5-dev-builder",
->>>>>>> c80da76c
     "ckeditor5-dev-env": "ckeditor/ckeditor5-dev-env",
     "ckeditor5-dev-lint": "ckeditor/ckeditor5-dev-lint",
     "ckeditor5-dev-utils": "ckeditor/ckeditor5-dev-utils",
