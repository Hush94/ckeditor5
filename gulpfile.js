--- conflicted
+++ resolved
@@ -47,8 +47,7 @@
 		.parseArguments( process.argv.slice( 2 ) );
 }
 
-<<<<<<< HEAD
-// Translations ----------------------------------------------------------------
+// Translations. --------------------------------------------------------------
 
 gulp.task( 'translations:collect', () => {
 	return require( '@ckeditor/ckeditor5-dev-env' ).collectTranslations();
@@ -60,7 +59,8 @@
 
 gulp.task( 'translations:download', () => {
 	return require( '@ckeditor/ckeditor5-dev-env' ).downloadTranslations();
-=======
+} );
+
 // Releasing. -----------------------------------------------------------------
 
 gulp.task( 'changelog:dependencies', () => {
@@ -77,5 +77,4 @@
 			cwd: process.cwd(),
 			packages: 'packages'
 		} );
->>>>>>> 240c90eb
 } );